/**
 * Loremaster Trivia Extension - Frontend Script
 * Organized into logical chunks for maintainability
 */

// ======================================================
// 1. CONFIGURATION & INITIALIZATION
// ======================================================

/**
 * Global state management for the trivia application
 */
const TriviaState = {
    userId: null,                     // User's Twitch ID
    username: null,                   // User's Twitch username
    triviaActive: false,              // Whether trivia is currently active
    questionStartTime: null,          // When the current question started
    nextQuestionTime: null,           // When the next question will appear
    questionRequested: false,         // Flag to prevent duplicate question requests
    lastAnswerData: null,             // Data from last answer for display
    countdownUpdatedByPubSub: false,  // Flag to track PubSub countdown updates
    currentQuestionDifficulty: null,  // Current question difficulty level
    currentQuestionDuration: null,    // Current question duration
    
    // Default settings
    settings: {
      answerTime: 30000,     // Default: 30 seconds
      intervalTime: 600000   // Default: 10 minutes
    },
    
    /**
     * Determines API base URL based on environment
     * @returns {string} Base URL for API calls
     */
    getApiBaseUrl() {
      return window.location.hostname.includes('ext-twitch.tv')
        ? 'https://loremaster-trivia.com'
        : '';
    }
  };
  
  /**
   * Cache DOM elements to avoid repeated lookups
   */
  const UI = {
    waitingScreen: document.getElementById("waiting-screen"),
    quizContainer: document.getElementById("quiz-container"),
    endedScreen: document.getElementById("trivia-ended-screen"),
    questionText: document.getElementById("question-text"),
    choicesContainer: document.getElementById("choices-container"),
    timerBar: document.getElementById("timer-bar"),
    countdownTimer: document.getElementById("countdown-timer"),
    waitingText: document.getElementById("waiting-text"),
    userScore: document.getElementById("user-score")
  };
  
  // ======================================================
  // 2. TWITCH EXTENSION INTEGRATION
  // ======================================================
  
  /**
   * Initialize Twitch extension and set up event listeners
   */
  function initializeTwitchExtension() {
    // Set up authorization handler
    window.Twitch.ext.onAuthorized(handleAuthorization);
    
    // Set up broadcast listener
    window.Twitch.ext.listen("broadcast", handleBroadcastMessage);
    
    // Initialize UI
    UI.setUIState("waiting");
  }
  
  /**
   * Handle Twitch extension authorization
   * @param {Object} auth - Authorization data from Twitch
   */

// In frontend/script.js - Improve handleAuthorization function
/**
 * Handle Twitch extension authorization
 * @param {Object} auth - Authorization data from Twitch
 */
function handleAuthorization(auth) {
  TriviaState.userId = auth.userId;
  
  // Request identity sharing from the user
  window.Twitch.ext.actions.requestIdShare();
  
  // Check if the extension has viewer info access
  const hasViewerData = window.Twitch.ext.viewer && 
                        window.Twitch.ext.viewer.id && 
                        window.Twitch.ext.viewer.id === auth.userId;
                          
  // If we have direct access to the viewer's display name
  if (hasViewerData && window.Twitch.ext.viewer.displayName) {
    TriviaState.username = window.Twitch.ext.viewer.displayName;
    console.log(`👤 Got username directly from viewer object: ${TriviaState.username}`);
    
    // Store in localStorage as backup
    try {
      localStorage.setItem('twitchUsername', TriviaState.username);
      localStorage.setItem('twitchUserId', TriviaState.userId);
    } catch (e) {
      console.warn("⚠️ Could not store username in localStorage");
    }
    
    // Send username to server
    UserManager.sendUsername();
  } 
  // Check if we have an identity link (opaqueId different from userId)
  else if (auth.userId !== auth.clientId && auth.channelId) {
    
    // Send auth data to server for possible API resolution
    fetch(`${TriviaState.getApiBaseUrl()}/extension-identity`, {
      method: "POST",
      headers: { 
        "Content-Type": "application/json",
        "Authorization": `Bearer ${auth.token}` // Include the JWT token
      },
      body: JSON.stringify({
        userId: auth.userId,
        channelId: auth.channelId,
        clientId: auth.clientId,
        token: auth.token
      })
    })
    .then(response => response.json())
    .then(data => {
      if (data.username) {
        TriviaState.username = data.username;
        
        // Store resolved username
        try {
          localStorage.setItem('twitchUsername', TriviaState.username);
          localStorage.setItem('twitchUserId', TriviaState.userId);
        } catch (e) {
          // Ignore localStorage errors
        }
      }
    })
    .catch(error => console.error("❌ Error with identity resolution:", error));
  }
  // Try to recover from localStorage as last resort
  else {
    try {
      const storedUsername = localStorage.getItem('twitchUsername');
      const storedUserId = localStorage.getItem('twitchUserId');
      
      if (storedUsername && storedUserId === TriviaState.userId) {
        TriviaState.username = storedUsername;
        
        // Send recovered username to server
        UserManager.sendUsername();
      } else {
      }
    } catch (e) {
      // Ignore localStorage errors
    }
  }
  
  // Always fetch score regardless of username status
  UserManager.fetchUserScore();
}
  
  /**
   * Process broadcast messages from Twitch PubSub
   * @param {string} target - Target of the broadcast
   * @param {string} contentType - Content type of the message
   * @param {string} message - JSON message string
   */
  function handleBroadcastMessage(target, contentType, message) {
    try {
      const data = JSON.parse(message);
      
      switch (data.type) {
        case "SETTINGS_UPDATE":
          handleSettingsUpdate(data);
          break;
          
        case "TRIVIA_START":
          handleTriviaStart(data);
          break;
          
        case "TRIVIA_QUESTION":
          handleTriviaQuestion(data);
          break;
          
        case "COUNTDOWN_UPDATE":
          handleCountdownUpdate(data);
          break;
          
        case "TRIVIA_END":
          handleTriviaEnd();
          break;
          
        default:
          console.warn("⚠️ Unknown broadcast type:", data.type);
      }
    } catch (err) {
      console.error("❌ Error processing broadcast:", err);
    }
  }
  
// ======================================================
// 3. BROADCAST MESSAGE HANDLERS
// ======================================================

/**
 * Handle settings update message
 * @param {Object} data - Settings data
 */
function handleSettingsUpdate(data) {
  console.log("⚙️ Updating settings:", data);
  TriviaState.settings.answerTime = data.answerTime || TriviaState.settings.answerTime;
  TriviaState.settings.intervalTime = data.intervalTime || TriviaState.settings.intervalTime;
}

/**
 * Handle trivia start message
 * @param {Object} data - Trivia start data
 */
function handleTriviaStart(data) {
  console.log("🚀 Trivia has started!");
  TriviaState.triviaActive = true;
  
<<<<<<< HEAD
  /**
   * Handle settings update message
   * @param {Object} data - Settings data
   */
  function handleSettingsUpdate(data) {
    TriviaState.settings.answerTime = data.answerTime || TriviaState.settings.answerTime;
    TriviaState.settings.intervalTime = data.intervalTime || TriviaState.settings.intervalTime;
  }
  
  /**
   * Handle trivia start message
   * @param {Object} data - Trivia start data
   */
  function handleTriviaStart(data) {
    TriviaState.triviaActive = true;
    
    // Set next question time
    const intervalTime = data.intervalTime || TriviaState.settings.intervalTime;
    TriviaState.nextQuestionTime = Date.now() + intervalTime;
    
    // Update UI
    UI.setUIState("countdown");
    TimerManager.updateCountdown(intervalTime);
=======
  // Set next question time but don't show timer yet
  const intervalTime = data.intervalTime || TriviaState.settings.intervalTime;
  TriviaState.nextQuestionTime = Date.now() + intervalTime;
  
  // Update UI state but don't show timer immediately
  UI.setUIState("countdown");
  
  // Hide the timer initially
  if (UI.countdownTimer) {
    UI.countdownTimer.style.display = "none";
>>>>>>> e838c711
  }
  
  // Wait briefly for the correct time to arrive from server
  setTimeout(() => {
    // Calculate the current time remaining
    const currentTime = TriviaState.nextQuestionTime - Date.now();
    TimerManager.updateCountdown(currentTime);
    
    // Now show the timer with correct value
    if (UI.countdownTimer) {
      UI.countdownTimer.style.display = "inline";
    }
  }, 500); // Half-second delay
}

/**
 * Handle trivia question message from broadcast
 * This is now the exclusive source of questions for all clients
 * @param {Object} data - Question data
 */
function handleTriviaQuestion(data) {
<<<<<<< HEAD
=======
  console.log("📣 Received trivia question from broadcast");
  
  // Validate essential question data
  if (!data.question || !data.choices || !data.correctAnswer) {
    console.error("❌ Received incomplete question data:", data);
    return;
  }
>>>>>>> e838c711
  
  // Track the last question timestamp to detect duplicates
  if (!TriviaState.lastQuestionTimestamp) {
    TriviaState.lastQuestionTimestamp = 0;
  }
  
  // Check for duplicate question based on timestamp
  if (data.timestamp && data.timestamp <= TriviaState.lastQuestionTimestamp) {
    return;
  }
  
  // Update the last question timestamp
  if (data.timestamp) {
    TriviaState.lastQuestionTimestamp = data.timestamp;
    console.log(`📝 Updated question timestamp to: ${data.timestamp}`);
  }
  
  // Clear any pending question requested flags
  TriviaState.questionRequested = false;
  
<<<<<<< HEAD
=======
  // Log difficulty and question ID if available
  if (data.difficulty || data.questionId) {
    console.log(`📋 Question details: ID=${data.questionId || 'unknown'}, Difficulty=${data.difficulty || 'unknown'}`);
  }
  
  // Display the question to the user
  console.log(`🎮 Displaying question to user: "${data.question.substring(0, 50)}..."`);
  QuestionManager.displayQuestion(data);
}

/**
 * Handle trivia end message
 */
function handleTriviaEnd() {
  console.log("⛔ Trivia has ended");
  TriviaState.triviaActive = false;
  TriviaState.nextQuestionTime = null;
  UI.setUIState("ended");
}
  
>>>>>>> e838c711
  // ======================================================
  // 4. UI MANAGEMENT
  // ======================================================
  
  /**
   * UI management methods
   */
  UI.setUIState = function(state) {
    
    // Hide all screens first
    this.waitingScreen.style.display = "none";
    this.quizContainer.style.display = "none";
    this.endedScreen.style.display = "none";
    
    // Show appropriate screen based on state
    switch (state) {
      case "waiting":
        this.waitingScreen.style.display = "flex";
        this.waitingText.textContent = "Trivia has not started yet.";
        this.countdownTimer.style.display = "none";
        break;
        
      case "countdown":
        this.waitingScreen.style.display = "flex";
        this.waitingText.textContent = "Next question in:";
        this.countdownTimer.style.display = "inline";
        break;
        
      case "question":
        this.quizContainer.style.display = "flex";
        break;
        
      case "ended":
        this.endedScreen.style.display = "block";
        break;
    }
  };

  /**
 * 🧙‍♂️ Loremaster Trivia - Magical UI Effects
 * Add these functions to your script.js file to enhance the UI with magical interactions
 */

// Initialize all magical effects
function initMagicalEffects() {
  console.log("✨ Initializing magical UI effects");
  
  // Only initialize if we're not on a mobile device
  if (window.innerWidth > 768) {
    addButtonSparkles();
    addHoverEffects();
    addMagicCursor();
  }
  
  // These effects work well on all devices
  addEntranceAnimations();
  improveTimerAnimation();
}

// Add magical sparkle effects to buttons
function addButtonSparkles() {
  const buttons = document.querySelectorAll('.choice-button, button');
  
  buttons.forEach(button => {
    button.addEventListener('mousemove', (e) => {
      // Only create sparkles occasionally for performance
      if (Math.random() > 0.8) {
        createSparkle(e, button);
      }
    });
    
    // Add extra sparkles on click
    button.addEventListener('click', (e) => {
      // Create multiple sparkles on click
      for (let i = 0; i < 5; i++) {
        setTimeout(() => {
          createSparkle(e, button, true);
        }, i * 50);
      }
    });
  });
}

// Create a single sparkle element
function createSparkle(e, parent, isClick = false) {
  const sparkle = document.createElement('span');
  sparkle.className = 'magical-sparkle';
  
  // Position at mouse coordinates relative to parent
  const rect = parent.getBoundingClientRect();
  const x = e.clientX - rect.left;
  const y = e.clientY - rect.top;
  
  sparkle.style.left = x + 'px';
  sparkle.style.top = y + 'px';
  
  // Randomize size slightly
  const size = Math.random() * 4 + 2;
  sparkle.style.width = size + 'px';
  sparkle.style.height = size + 'px';
  
  // Add randomized movement
  const angle = Math.random() * Math.PI * 2;
  const distance = isClick ? Math.random() * 80 + 20 : Math.random() * 40 + 10;
  sparkle.style.setProperty('--tx', Math.cos(angle) * distance + 'px');
  sparkle.style.setProperty('--ty', Math.sin(angle) * distance + 'px');
  
  // Add randomized color for click sparkles
  if (isClick) {
    const hue = Math.random() * 60 + 40; // Gold-ish range
    sparkle.style.background = `hsl(${hue}, 100%, 75%)`;
    sparkle.style.boxShadow = `0 0 4px hsl(${hue}, 100%, 75%)`;
  }
  
  // Add to parent and remove after animation completes
  parent.appendChild(sparkle);
  setTimeout(() => {
    sparkle.remove();
  }, 1500);
}

// Add subtle hover effects to UI elements
function addHoverEffects() {
  // Add hover glow to difficulty indicators
  const difficultyIndicators = document.querySelectorAll('.difficulty-indicator');
  difficultyIndicators.forEach(indicator => {
    indicator.addEventListener('mouseenter', () => {
      indicator.style.transform = 'scale(1.05)';
      indicator.style.boxShadow = '0 5px 15px rgba(0, 0, 0, 0.3)';
    });
    
    indicator.addEventListener('mouseleave', () => {
      indicator.style.transform = 'scale(1)';
      indicator.style.boxShadow = '0 3px 6px rgba(0, 0, 0, 0.2)';
    });
  });
  
  // Make the question box pulse subtly when hovered
  const questionBox = document.getElementById('question-box');
  if (questionBox) {
    questionBox.addEventListener('mouseenter', () => {
      questionBox.style.boxShadow = '0 0 30px rgba(106, 61, 232, 0.4)';
      questionBox.style.borderColor = '#9b7aff';
    });
    
    questionBox.addEventListener('mouseleave', () => {
      questionBox.style.boxShadow = '0 0 20px rgba(106, 61, 232, 0.3)';
      questionBox.style.borderColor = '';
    });
  }
}

// Add magical following cursor effect
function addMagicCursor() {
  // Create cursor elements
  const cursorOuter = document.createElement('div');
  cursorOuter.className = 'cursor-outer';
  cursorOuter.style.cssText = `
    position: fixed;
    width: 30px;
    height: 30px;
    border: 2px solid rgba(155, 122, 255, 0.5);
    border-radius: 50%;
    pointer-events: none;
    transform: translate(-50%, -50%);
    z-index: 9999;
    transition: width 0.2s, height 0.2s, border-color 0.2s;
    mix-blend-mode: difference;
  `;
  
  const cursorInner = document.createElement('div');
  cursorInner.className = 'cursor-inner';
  cursorInner.style.cssText = `
    position: fixed;
    width: 8px;
    height: 8px;
    background-color: rgba(255, 204, 0, 0.8);
    border-radius: 50%;
    pointer-events: none;
    transform: translate(-50%, -50%);
    z-index: 9999;
    transition: width 0.1s, height 0.1s, background-color 0.1s;
  `;
  
  document.body.appendChild(cursorOuter);
  document.body.appendChild(cursorInner);
  
  // Update cursor position with smoothing
  document.addEventListener('mousemove', (e) => {
    // Update inner cursor immediately
    cursorInner.style.left = e.clientX + 'px';
    cursorInner.style.top = e.clientY + 'px';
    
    // Update outer cursor with a slight delay for trailing effect
    setTimeout(() => {
      cursorOuter.style.left = e.clientX + 'px';
      cursorOuter.style.top = e.clientY + 'px';
    }, 50);
  });
  
  // Add interactive effects
  document.addEventListener('mousedown', () => {
    cursorOuter.style.width = '25px';
    cursorOuter.style.height = '25px';
    cursorOuter.style.borderColor = 'rgba(255, 204, 0, 0.8)';
    
    cursorInner.style.width = '6px';
    cursorInner.style.height = '6px';
    cursorInner.style.backgroundColor = 'rgba(255, 255, 255, 0.8)';
  });
  
  document.addEventListener('mouseup', () => {
    cursorOuter.style.width = '30px';
    cursorOuter.style.height = '30px';
    cursorOuter.style.borderColor = 'rgba(155, 122, 255, 0.5)';
    
    cursorInner.style.width = '8px';
    cursorInner.style.height = '8px';
    cursorInner.style.backgroundColor = 'rgba(255, 204, 0, 0.8)';
  });
  
  // Enhance cursor over interactive elements
  document.querySelectorAll('button, .choice-button, input').forEach(element => {
    element.addEventListener('mouseenter', () => {
      cursorOuter.style.width = '40px';
      cursorOuter.style.height = '40px';
      cursorOuter.style.borderColor = 'rgba(255, 204, 0, 0.8)';
      cursorOuter.style.mixBlendMode = 'normal';
    });
    
    element.addEventListener('mouseleave', () => {
      cursorOuter.style.width = '30px';
      cursorOuter.style.height = '30px';
      cursorOuter.style.borderColor = 'rgba(155, 122, 255, 0.5)';
      cursorOuter.style.mixBlendMode = 'difference';
    });
  });
  
  // Hide default cursor
  document.body.style.cursor = 'none';
  
  // Also hide default cursor on all interactive elements
  document.querySelectorAll('button, .choice-button, input, a').forEach(element => {
    element.style.cursor = 'none';
  });
}

// Add magical entrance animations to UI elements
function addEntranceAnimations() {
  // Animate question appearance
  if (QuestionManager && QuestionManager.displayQuestion) {
    // Store the original function
    const originalDisplayQuestion = QuestionManager.displayQuestion;
    
    // Override with animated version
    QuestionManager.displayQuestion = function(data) {
      originalDisplayQuestion.call(this, data);
      
      // Add animations after original function renders elements
      animateQuestionAppearance();
    };
  }
  
  // Add special animations when correct answer is revealed
  if (QuestionManager && QuestionManager.revealCorrectAnswer) {
    // Store the original function
    const originalRevealCorrectAnswer = QuestionManager.revealCorrectAnswer;
    
    // Override with animated version
    QuestionManager.revealCorrectAnswer = function(correctAnswer) {
      originalRevealCorrectAnswer.call(this, correctAnswer);
      
      // Add special animations after correct answer is revealed
      animateCorrectAnswerReveal(correctAnswer);
    };
  }
}

// Animate question appearance
function animateQuestionAppearance() {
  // Animate question text
  const questionText = document.getElementById('question-text');
  if (questionText) {
    questionText.style.opacity = '0';
    questionText.style.transform = 'translateY(-10px)';
    
    setTimeout(() => {
      questionText.style.transition = 'opacity 0.5s ease-out, transform 0.5s ease-out';
      questionText.style.opacity = '1';
      questionText.style.transform = 'translateY(0)';
    }, 100);
  }
  
  // Animate choice buttons one by one
  const choiceButtons = document.querySelectorAll('.choice-button');
  choiceButtons.forEach((button, index) => {
    button.style.opacity = '0';
    button.style.transform = 'translateY(20px)';
    
    setTimeout(() => {
      button.style.transition = 'opacity 0.4s ease-out, transform 0.4s ease-out';
      button.style.opacity = '1';
      button.style.transform = 'translateY(0)';
    }, 200 + index * 100);
  });
}

// Animate correct answer reveal with magical effects
function animateCorrectAnswerReveal(correctAnswer) {
  // Find the correct button
  const buttons = document.querySelectorAll('.choice-button');
  buttons.forEach(btn => {
    if (btn.textContent === correctAnswer && btn.classList.contains('correct')) {
      // Add starburst effect around correct answer
      createStarburst(btn);
    }
  });
}

// Create starburst effect for correct answer
function createStarburst(element) {
  const rect = element.getBoundingClientRect();
  const centerX = rect.left + rect.width / 2;
  const centerY = rect.top + rect.height / 2;
  
  // Create starburst container
  const starburst = document.createElement('div');
  starburst.style.cssText = `
    position: fixed;
    top: ${centerY}px;
    left: ${centerX}px;
    transform: translate(-50%, -50%);
    width: 0;
    height: 0;
    z-index: 9998;
    pointer-events: none;
  `;
  
  document.body.appendChild(starburst);
  
  // Create rays
  const rayCount = 12;
  for (let i = 0; i < rayCount; i++) {
    const ray = document.createElement('div');
    const angle = (i / rayCount) * Math.PI * 2;
    const length = 30 + Math.random() * 20;
    
    ray.style.cssText = `
      position: absolute;
      top: 0;
      left: 0;
      background: linear-gradient(90deg, #ffcc00, transparent);
      height: 2px;
      width: ${length}px;
      transform: rotate(${angle}rad);
      transform-origin: left center;
      opacity: 0;
      animation: rayGrow 0.5s ease-out forwards;
    `;
    
    starburst.appendChild(ray);
  }
  
  // Add CSS animation
  const style = document.createElement('style');
  style.textContent = `
    @keyframes rayGrow {
      0% { opacity: 0; width: 0; }
      50% { opacity: 1; }
      100% { opacity: 0; width: 80px; }
    }
  `;
  
  document.head.appendChild(style);
  
  // Remove starburst after animation
  setTimeout(() => {
    starburst.remove();
    style.remove();
  }, 1000);
}

// Improve timer animation with pulsating effect
function improveTimerAnimation() {
  const timerBar = document.getElementById('timer-bar');
  if (!timerBar) return;
  
  // Add pulsating glow when time is running low
  const originalWidth = getComputedStyle(timerBar).width;
  const observer = new MutationObserver((mutations) => {
    mutations.forEach((mutation) => {
      if (mutation.attributeName === 'style') {
        const width = parseFloat(timerBar.style.width);
        
        // When timer is below 30%, add urgency effects
        if (width <= 30 && width > 0) {
          timerBar.style.boxShadow = '0 0 15px rgba(255, 0, 0, 0.7)';
          timerBar.style.background = 'linear-gradient(90deg, #ff4757, #ff6b6b)';
          
          // Add pulsating animation
          if (!timerBar.classList.contains('pulsating')) {
            timerBar.classList.add('pulsating');
            
            // Add keyframes for pulsating effect if not already added
            if (!document.getElementById('timer-pulse-keyframes')) {
              const keyframes = document.createElement('style');
              keyframes.id = 'timer-pulse-keyframes';
              keyframes.textContent = `
                @keyframes timerPulse {
                  0% { opacity: 1; }
                  50% { opacity: 0.7; }
                  100% { opacity: 1; }
                }
                
                .pulsating {
                  animation: timerPulse 0.5s infinite !important;
                }
              `;
              document.head.appendChild(keyframes);
            }
          }
        } else {
          // Reset to normal style
          timerBar.style.boxShadow = '';
          timerBar.style.background = '';
          timerBar.classList.remove('pulsating');
        }
      }
    });
  });
  
  // Start observing the timer
  observer.observe(timerBar, { attributes: true });
}

// Call initialization when document is ready
document.addEventListener('DOMContentLoaded', () => {
  // Initialize magical effects only after UI is ready
  setTimeout(initMagicalEffects, 500);
});
  
  // ======================================================
  // 5. USER MANAGEMENT
  // ======================================================
  
  /**
   * User data and score management
   */
  const UserManager = {
    /**
     * Send username to server for tracking
     */
    sendUsername() {
      if (!TriviaState.userId || !TriviaState.username) {
        console.warn("⚠️ Missing userId or username");
        return;
      }
            
      // Store in localStorage as well for persistence
      try {
        localStorage.setItem('twitchUsername', TriviaState.username);
        localStorage.setItem('twitchUserId', TriviaState.userId);
      } catch (e) {
        // Ignore localStorage errors
      }
      
      fetch(`${TriviaState.getApiBaseUrl()}/api/set-username`, {
        method: "POST",
        headers: { "Content-Type": "application/json" },
        body: JSON.stringify({
          userId: TriviaState.userId,
          username: TriviaState.username
        })
      })
      .then(response => response.json())
      .catch(error => console.error("❌ Error sending username:", error));
    },

    /**
     * Fetch user's score from server
     */
    fetchUserScore() {
      if (!TriviaState.userId) {
        console.warn("⚠️ Cannot fetch score: User ID is missing");
        return;
      }
            
      fetch(`${TriviaState.getApiBaseUrl()}/score/${TriviaState.userId}`)
        .then(response => {
          if (!response.ok) {
            throw new Error(`Server returned ${response.status}`);
          }
          return response.json();
        })
        .then(data => {
          this.displayScores(data.totalScore || 0, data.sessionScore || 0);
        })
        .catch(error => {
          console.error("❌ Error fetching user score:", error);
          this.displayScores(0, 0);
        });
    },
    
    /**
     * Display user scores in UI
     * @param {number} totalScore - User's total score
     * @param {number} sessionScore - User's session score
     */
    displayScores(totalScore, sessionScore) {
      if (!UI.userScore) {
        console.error("❌ Score container not found");
        return;
      }
      
      // Format scores for display
      const formattedTotal = Number(totalScore).toLocaleString();
      const formattedSession = Number(sessionScore).toLocaleString();
      
      // Update DOM
      UI.userScore.innerHTML = `
        <div class="total-score">Total Score: ${formattedTotal}</div>
        <div class="session-score">Session Score: ${formattedSession}</div>
      `;
    },
    
    /**
     * Submit answer to server
     * @param {HTMLElement} button - Button element that was clicked
     * @param {string} selectedChoice - User's selected answer
     * @param {string} correctAnswer - Correct answer
     */
    submitAnswer(button, selectedChoice, correctAnswer) {
      if (!TriviaState.userId) {
        console.warn("⚠️ User ID missing. Cannot track score.");
        return;
      }
      
      // Calculate answer time
      const answerTime = Date.now() - TriviaState.questionStartTime;
      
      // Prepare answer data
      const answerData = {
        userId: TriviaState.userId,
        username: TriviaState.username || null,
        selectedAnswer: selectedChoice,
        correctAnswer: correctAnswer,
        answerTime: answerTime,
        difficulty: TriviaState.currentQuestionDifficulty,
        duration: TriviaState.currentQuestionDuration
      };
            
      // Send answer to server
      fetch(`${TriviaState.getApiBaseUrl()}/submit-answer`, {
        method: "POST",
        headers: { "Content-Type": "application/json" },
        body: JSON.stringify(answerData)
      })
      .then(response => {
        if (!response.ok) {
          throw new Error(`Server returned ${response.status}`);
        }
        return response.json();
      })
      .then(data => {
        
        // Update scores
        this.displayScores(data.totalScore || 0, data.sessionScore || 0);
        
        // Store answer data for display when timer ends
        if (data.pointsEarned > 0) {
          TriviaState.lastAnswerData = {
            button: button,
            pointsEarned: data.pointsEarned,
            timePercentage: data.timePercentage
          };
        }
      })
      .catch(error => {
        console.error("❌ Error submitting answer:", error);
      });
    }
  };
  
  // ======================================================
  // 6. QUESTION MANAGEMENT
  // ======================================================
  
  /**
   * Question display and answer handling
   */
  const QuestionManager = {
    /**
     * Display trivia question in UI
     * @param {Object} data - Question data
     */
    displayQuestion(data) {
      if (!data.question || !data.choices || !data.correctAnswer) {
        console.error("❌ Missing required question data:", data);
        TriviaState.questionRequested = false;
        return;
      }
      
      // Calculate duration with fallback
      const duration = data.duration || TriviaState.settings.answerTime || 30000;
      
      // Update global state
      TriviaState.questionStartTime = Date.now();
      TriviaState.currentQuestionDifficulty = data.difficulty || 'Medium';
      TriviaState.currentQuestionDuration = duration;
      TriviaState.triviaActive = true;
      TriviaState.questionRequested = false;
      
      // Update question text
      UI.questionText.textContent = data.question;
      UI.choicesContainer.innerHTML = "";
      
      // Reset timer bar
      UI.timerBar.style.transition = "none";
      UI.timerBar.style.width = "100%";
      
      // Remove existing difficulty indicators
      document.querySelectorAll('.difficulty-indicator').forEach(el => el.remove());
      
      // Add difficulty indicator if available
      if (data.difficulty) {
        const difficultyIndicator = document.createElement("div");
        difficultyIndicator.className = "difficulty-indicator " + data.difficulty.toLowerCase();
        difficultyIndicator.textContent = data.difficulty;
        UI.questionText.parentNode.insertBefore(difficultyIndicator, UI.questionText);
      }
      
      // Create buttons for each choice
      data.choices.forEach(choice => {
        const button = document.createElement("button");
        button.classList.add("choice-button");
        button.textContent = choice;
        button.onclick = () => this.handleAnswerSelection(button, choice, data.correctAnswer);
        UI.choicesContainer.appendChild(button);
      });
      
      // Start timer animation after a short delay
      setTimeout(() => {
        UI.timerBar.style.transition = `width ${duration / 1000}s linear`;
        UI.timerBar.style.width = "0%";
      }, 100);
      
      // Show question UI
      UI.setUIState("question");
      
      // Start timer for question
      TimerManager.startQuestionTimer(duration, data.correctAnswer);
    },
    
    /**
     * Handle user answer selection
     * @param {HTMLElement} button - Button that was clicked
     * @param {string} selectedChoice - Selected answer text
     * @param {string} correctAnswer - Correct answer text
     */
    handleAnswerSelection(button, selectedChoice, correctAnswer) {
      // Disable all buttons to prevent multiple selections
      document.querySelectorAll(".choice-button").forEach(btn => btn.disabled = true);
      
      // Mark selected button
      button.classList.add("selected");
      button.dataset.selected = "true";
      
      // Submit answer to server
      UserManager.submitAnswer(button, selectedChoice, correctAnswer);
    },
    
    /**
     * Reveal correct answer
     * @param {string} correctAnswer - Correct answer text
     */
    revealCorrectAnswer(correctAnswer) {
      const buttons = document.querySelectorAll(".choice-button");
      
      // Mark each button as correct or wrong
      buttons.forEach(btn => {
        if (btn.textContent === correctAnswer) {
          btn.classList.add("correct");
        } else if (btn.dataset.selected === "true") {
          btn.classList.remove("selected");
          btn.classList.add("wrong");
        } else {
          btn.classList.add("wrong");
        }
        btn.disabled = true;
      });
      
      // Show points info if we have it
      if (TriviaState.lastAnswerData && TriviaState.lastAnswerData.pointsEarned > 0) {
        const pointsInfo = document.createElement("div");
        pointsInfo.className = "points-info";
        pointsInfo.innerHTML = `
          <span class="points">+${TriviaState.lastAnswerData.pointsEarned} points!</span>
          <span class="time-bonus">${TriviaState.lastAnswerData.timePercentage}% time bonus</span>
        `;
        TriviaState.lastAnswerData.button.parentNode.appendChild(pointsInfo);
        
        // Clear the data
        TriviaState.lastAnswerData = null;
      }
    }
  };
  
// ======================================================
// 7. TIMER MANAGEMENT
// ======================================================

/**
 * Countdown and timer management
 */
const TimerManager = {
  /**
   * Update countdown display
   * @param {number} timeRemaining - Time remaining in milliseconds
   */
  updateCountdown(timeRemaining) {
    if (!UI.countdownTimer || isNaN(timeRemaining) || timeRemaining <= 0) {
      if (UI.countdownTimer) {
        UI.countdownTimer.textContent = "0:00";
      }
      return;
    }
    
<<<<<<< HEAD
    /**
     * Start timer for current question
     * @param {number} duration - Duration in milliseconds
     * @param {string} correctAnswer - Correct answer text
     */
    startQuestionTimer(duration, correctAnswer) {
      // Store current question timestamp to verify timer validity later
      const currentQuestionTime = TriviaState.questionStartTime;
      
      setTimeout(() => {
        // Check if we're still showing the same question
        if (TriviaState.questionStartTime !== currentQuestionTime) {
          return;
        }
                
        // Reveal answer
        QuestionManager.revealCorrectAnswer(correctAnswer);
        
        // Schedule transition back to countdown
        setTimeout(() => {
          const nextInterval = TriviaState.settings.intervalTime || 600000;
          this.transitionToCountdown(nextInterval);
        }, 5000);
      }, duration);
    },
=======
    // Format time as MM:SS
    const minutes = Math.floor(timeRemaining / 60000);
    const seconds = Math.floor((timeRemaining % 60000) / 1000);
>>>>>>> e838c711
    
    UI.countdownTimer.style.display = "inline";
    UI.countdownTimer.textContent = `${minutes}:${seconds < 10 ? "0" : ""}${seconds}`;
  },
  
  /**
   * Start timer for current question
   * @param {number} duration - Duration in milliseconds
   * @param {string} correctAnswer - Correct answer text
   */
  startQuestionTimer(duration, correctAnswer) {
    // Store current question timestamp to verify timer validity later
    const currentQuestionTime = TriviaState.questionStartTime;
    
    setTimeout(() => {
      // Check if we're still showing the same question
      if (TriviaState.questionStartTime !== currentQuestionTime) {
        console.log("⚠️ Question changed, not revealing answers");
        return;
      }
      
      console.log("⌛ Time's up! Revealing correct answer");
      
      // Reveal answer
      QuestionManager.revealCorrectAnswer(correctAnswer);
      
<<<<<<< HEAD
      // Request next question when time is up
      if (timeRemaining <= 0 && !TriviaState.questionRequested) {
        TriviaState.questionRequested = true;
        
        fetch(`${TriviaState.getApiBaseUrl()}/get-next-question`)
          .then(response => response.json())
          .then(data => {
            if (data.error) {
              console.warn(`⚠️ ${data.error}`);
              // Reset request flag after delay to prevent spam
              setTimeout(() => {
                TriviaState.questionRequested = false;
              }, 5000);
              return;
            }
            
            // Display question if valid
            QuestionManager.displayQuestion(data);
          })
          .catch(error => {
            console.error("❌ Error fetching next question:", error);
            // Reset request flag after delay
            setTimeout(() => {
              TriviaState.questionRequested = false;
            }, 5000);
          });
      }
    }
  };

=======
      // Schedule transition back to countdown
      setTimeout(() => {
        const nextInterval = TriviaState.settings.intervalTime || 600000;
        this.transitionToCountdown(nextInterval);
      }, 5000);
    }, duration);
  },
  
>>>>>>> e838c711
  /**
   * Transition to countdown screen
   * @param {number} intervalTime - Interval time in milliseconds
   */
<<<<<<< HEAD
  function handleCountdownUpdate(data) {
=======
  transitionToCountdown(intervalTime) {
    // Validate interval time with fallbacks
    if (!intervalTime || isNaN(intervalTime)) {
      intervalTime = TriviaState.settings.intervalTime || 600000;
    }
    
    // Update state
    TriviaState.triviaActive = true;
    TriviaState.nextQuestionTime = Date.now() + intervalTime;
>>>>>>> e838c711
    
    // Update UI
    UI.setUIState("countdown");
    this.updateCountdown(intervalTime);
  },
  
  /**
   * Check and update countdown display
   * NOTE: This function has been modified to remove client-side question polling.
   * Questions are now received exclusively through Twitch PubSub broadcasts.
   */
  checkForNextQuestion() {
    // Skip if trivia isn't active or if countdown time isn't set
    if (!TriviaState.triviaActive || !TriviaState.nextQuestionTime) {
      return;
    }
    
    const timeRemaining = TriviaState.nextQuestionTime - Date.now();
    
    // Update local countdown display
    this.updateCountdown(timeRemaining);
    
    // When time is up, just log that we're waiting for server broadcast
    if (timeRemaining <= 0 && !TriviaState.questionRequested) {
      console.log("⏳ Countdown reached 0! Waiting for server to broadcast next question...");
      // Set this flag to prevent multiple log messages
      TriviaState.questionRequested = true;
      
      // Reset the flag after some time in case the broadcast is delayed
      setTimeout(() => {
        TriviaState.questionRequested = false;
      }, 5000);
    }
  }
};

<<<<<<< HEAD
  /**
   * Handle trivia end message
   */
  function handleTriviaEnd() {
    TriviaState.triviaActive = false;
    TriviaState.nextQuestionTime = null;
    UI.setUIState("ended");
=======
/**
 * Handle countdown update message
 * @param {Object} data - Countdown data with timeRemaining
 */
function handleCountdownUpdate(data) {
  console.log("⏱️ Received countdown update");
  
  if (!data.timeRemaining && data.timeRemaining !== 0) {
    console.warn("⚠️ Missing timeRemaining in countdown update");
    return;
>>>>>>> e838c711
  }
  
  // Update countdown flag to prevent duplicate updates
  TriviaState.countdownUpdatedByPubSub = true;
  
  // Update nextQuestionTime based on the timeRemaining from server
  TriviaState.nextQuestionTime = Date.now() + data.timeRemaining;
  
  // Update the UI with the new time
  UI.setUIState("countdown");
  TimerManager.updateCountdown(data.timeRemaining);
  
  // Reset flag after a short delay to allow local updates again
  setTimeout(() => {
    TriviaState.countdownUpdatedByPubSub = false;
  }, 2000);
}

/**
 * Handle trivia end message
 */
function handleTriviaEnd() {
  console.log("⛔ Trivia has ended");
  TriviaState.triviaActive = false;
  TriviaState.nextQuestionTime = null;
  UI.setUIState("ended");
}
  
  // ======================================================
  // 8. INITIALIZATION & EVENT LISTENERS
  // ======================================================
  
  // Set up timer check interval
  setInterval(() => {
    TimerManager.checkForNextQuestion();
  }, 1000);
  
  // Initialize UI
  document.addEventListener("DOMContentLoaded", () => {
    initializeTwitchExtension();
  });<|MERGE_RESOLUTION|>--- conflicted
+++ resolved
@@ -1,1276 +1,1102 @@
-/**
- * Loremaster Trivia Extension - Frontend Script
- * Organized into logical chunks for maintainability
- */
-
-// ======================================================
-// 1. CONFIGURATION & INITIALIZATION
-// ======================================================
-
-/**
- * Global state management for the trivia application
- */
-const TriviaState = {
-    userId: null,                     // User's Twitch ID
-    username: null,                   // User's Twitch username
-    triviaActive: false,              // Whether trivia is currently active
-    questionStartTime: null,          // When the current question started
-    nextQuestionTime: null,           // When the next question will appear
-    questionRequested: false,         // Flag to prevent duplicate question requests
-    lastAnswerData: null,             // Data from last answer for display
-    countdownUpdatedByPubSub: false,  // Flag to track PubSub countdown updates
-    currentQuestionDifficulty: null,  // Current question difficulty level
-    currentQuestionDuration: null,    // Current question duration
-    
-    // Default settings
-    settings: {
-      answerTime: 30000,     // Default: 30 seconds
-      intervalTime: 600000   // Default: 10 minutes
-    },
-    
-    /**
-     * Determines API base URL based on environment
-     * @returns {string} Base URL for API calls
-     */
-    getApiBaseUrl() {
-      return window.location.hostname.includes('ext-twitch.tv')
-        ? 'https://loremaster-trivia.com'
-        : '';
-    }
-  };
-  
-  /**
-   * Cache DOM elements to avoid repeated lookups
-   */
-  const UI = {
-    waitingScreen: document.getElementById("waiting-screen"),
-    quizContainer: document.getElementById("quiz-container"),
-    endedScreen: document.getElementById("trivia-ended-screen"),
-    questionText: document.getElementById("question-text"),
-    choicesContainer: document.getElementById("choices-container"),
-    timerBar: document.getElementById("timer-bar"),
-    countdownTimer: document.getElementById("countdown-timer"),
-    waitingText: document.getElementById("waiting-text"),
-    userScore: document.getElementById("user-score")
-  };
-  
-  // ======================================================
-  // 2. TWITCH EXTENSION INTEGRATION
-  // ======================================================
-  
-  /**
-   * Initialize Twitch extension and set up event listeners
-   */
-  function initializeTwitchExtension() {
-    // Set up authorization handler
-    window.Twitch.ext.onAuthorized(handleAuthorization);
-    
-    // Set up broadcast listener
-    window.Twitch.ext.listen("broadcast", handleBroadcastMessage);
-    
-    // Initialize UI
-    UI.setUIState("waiting");
-  }
-  
-  /**
-   * Handle Twitch extension authorization
-   * @param {Object} auth - Authorization data from Twitch
-   */
-
-// In frontend/script.js - Improve handleAuthorization function
-/**
- * Handle Twitch extension authorization
- * @param {Object} auth - Authorization data from Twitch
- */
-function handleAuthorization(auth) {
-  TriviaState.userId = auth.userId;
-  
-  // Request identity sharing from the user
-  window.Twitch.ext.actions.requestIdShare();
-  
-  // Check if the extension has viewer info access
-  const hasViewerData = window.Twitch.ext.viewer && 
-                        window.Twitch.ext.viewer.id && 
-                        window.Twitch.ext.viewer.id === auth.userId;
-                          
-  // If we have direct access to the viewer's display name
-  if (hasViewerData && window.Twitch.ext.viewer.displayName) {
-    TriviaState.username = window.Twitch.ext.viewer.displayName;
-    console.log(`👤 Got username directly from viewer object: ${TriviaState.username}`);
-    
-    // Store in localStorage as backup
-    try {
-      localStorage.setItem('twitchUsername', TriviaState.username);
-      localStorage.setItem('twitchUserId', TriviaState.userId);
-    } catch (e) {
-      console.warn("⚠️ Could not store username in localStorage");
-    }
-    
-    // Send username to server
-    UserManager.sendUsername();
-  } 
-  // Check if we have an identity link (opaqueId different from userId)
-  else if (auth.userId !== auth.clientId && auth.channelId) {
-    
-    // Send auth data to server for possible API resolution
-    fetch(`${TriviaState.getApiBaseUrl()}/extension-identity`, {
-      method: "POST",
-      headers: { 
-        "Content-Type": "application/json",
-        "Authorization": `Bearer ${auth.token}` // Include the JWT token
-      },
-      body: JSON.stringify({
-        userId: auth.userId,
-        channelId: auth.channelId,
-        clientId: auth.clientId,
-        token: auth.token
-      })
-    })
-    .then(response => response.json())
-    .then(data => {
-      if (data.username) {
-        TriviaState.username = data.username;
-        
-        // Store resolved username
-        try {
-          localStorage.setItem('twitchUsername', TriviaState.username);
-          localStorage.setItem('twitchUserId', TriviaState.userId);
-        } catch (e) {
-          // Ignore localStorage errors
-        }
-      }
-    })
-    .catch(error => console.error("❌ Error with identity resolution:", error));
-  }
-  // Try to recover from localStorage as last resort
-  else {
-    try {
-      const storedUsername = localStorage.getItem('twitchUsername');
-      const storedUserId = localStorage.getItem('twitchUserId');
-      
-      if (storedUsername && storedUserId === TriviaState.userId) {
-        TriviaState.username = storedUsername;
-        
-        // Send recovered username to server
-        UserManager.sendUsername();
-      } else {
-      }
-    } catch (e) {
-      // Ignore localStorage errors
-    }
-  }
-  
-  // Always fetch score regardless of username status
-  UserManager.fetchUserScore();
-}
-  
-  /**
-   * Process broadcast messages from Twitch PubSub
-   * @param {string} target - Target of the broadcast
-   * @param {string} contentType - Content type of the message
-   * @param {string} message - JSON message string
-   */
-  function handleBroadcastMessage(target, contentType, message) {
-    try {
-      const data = JSON.parse(message);
-      
-      switch (data.type) {
-        case "SETTINGS_UPDATE":
-          handleSettingsUpdate(data);
-          break;
-          
-        case "TRIVIA_START":
-          handleTriviaStart(data);
-          break;
-          
-        case "TRIVIA_QUESTION":
-          handleTriviaQuestion(data);
-          break;
-          
-        case "COUNTDOWN_UPDATE":
-          handleCountdownUpdate(data);
-          break;
-          
-        case "TRIVIA_END":
-          handleTriviaEnd();
-          break;
-          
-        default:
-          console.warn("⚠️ Unknown broadcast type:", data.type);
-      }
-    } catch (err) {
-      console.error("❌ Error processing broadcast:", err);
-    }
-  }
-  
-// ======================================================
-// 3. BROADCAST MESSAGE HANDLERS
-// ======================================================
-
-/**
- * Handle settings update message
- * @param {Object} data - Settings data
- */
-function handleSettingsUpdate(data) {
-  console.log("⚙️ Updating settings:", data);
-  TriviaState.settings.answerTime = data.answerTime || TriviaState.settings.answerTime;
-  TriviaState.settings.intervalTime = data.intervalTime || TriviaState.settings.intervalTime;
-}
-
-/**
- * Handle trivia start message
- * @param {Object} data - Trivia start data
- */
-function handleTriviaStart(data) {
-  console.log("🚀 Trivia has started!");
-  TriviaState.triviaActive = true;
-  
-<<<<<<< HEAD
-  /**
-   * Handle settings update message
-   * @param {Object} data - Settings data
-   */
-  function handleSettingsUpdate(data) {
-    TriviaState.settings.answerTime = data.answerTime || TriviaState.settings.answerTime;
-    TriviaState.settings.intervalTime = data.intervalTime || TriviaState.settings.intervalTime;
-  }
-  
-  /**
-   * Handle trivia start message
-   * @param {Object} data - Trivia start data
-   */
-  function handleTriviaStart(data) {
-    TriviaState.triviaActive = true;
-    
-    // Set next question time
-    const intervalTime = data.intervalTime || TriviaState.settings.intervalTime;
-    TriviaState.nextQuestionTime = Date.now() + intervalTime;
-    
-    // Update UI
-    UI.setUIState("countdown");
-    TimerManager.updateCountdown(intervalTime);
-=======
-  // Set next question time but don't show timer yet
-  const intervalTime = data.intervalTime || TriviaState.settings.intervalTime;
-  TriviaState.nextQuestionTime = Date.now() + intervalTime;
-  
-  // Update UI state but don't show timer immediately
-  UI.setUIState("countdown");
-  
-  // Hide the timer initially
-  if (UI.countdownTimer) {
-    UI.countdownTimer.style.display = "none";
->>>>>>> e838c711
-  }
-  
-  // Wait briefly for the correct time to arrive from server
-  setTimeout(() => {
-    // Calculate the current time remaining
-    const currentTime = TriviaState.nextQuestionTime - Date.now();
-    TimerManager.updateCountdown(currentTime);
-    
-    // Now show the timer with correct value
-    if (UI.countdownTimer) {
-      UI.countdownTimer.style.display = "inline";
-    }
-  }, 500); // Half-second delay
-}
-
-/**
- * Handle trivia question message from broadcast
- * This is now the exclusive source of questions for all clients
- * @param {Object} data - Question data
- */
-function handleTriviaQuestion(data) {
-<<<<<<< HEAD
-=======
-  console.log("📣 Received trivia question from broadcast");
-  
-  // Validate essential question data
-  if (!data.question || !data.choices || !data.correctAnswer) {
-    console.error("❌ Received incomplete question data:", data);
-    return;
-  }
->>>>>>> e838c711
-  
-  // Track the last question timestamp to detect duplicates
-  if (!TriviaState.lastQuestionTimestamp) {
-    TriviaState.lastQuestionTimestamp = 0;
-  }
-  
-  // Check for duplicate question based on timestamp
-  if (data.timestamp && data.timestamp <= TriviaState.lastQuestionTimestamp) {
-    return;
-  }
-  
-  // Update the last question timestamp
-  if (data.timestamp) {
-    TriviaState.lastQuestionTimestamp = data.timestamp;
-    console.log(`📝 Updated question timestamp to: ${data.timestamp}`);
-  }
-  
-  // Clear any pending question requested flags
-  TriviaState.questionRequested = false;
-  
-<<<<<<< HEAD
-=======
-  // Log difficulty and question ID if available
-  if (data.difficulty || data.questionId) {
-    console.log(`📋 Question details: ID=${data.questionId || 'unknown'}, Difficulty=${data.difficulty || 'unknown'}`);
-  }
-  
-  // Display the question to the user
-  console.log(`🎮 Displaying question to user: "${data.question.substring(0, 50)}..."`);
-  QuestionManager.displayQuestion(data);
-}
-
-/**
- * Handle trivia end message
- */
-function handleTriviaEnd() {
-  console.log("⛔ Trivia has ended");
-  TriviaState.triviaActive = false;
-  TriviaState.nextQuestionTime = null;
-  UI.setUIState("ended");
-}
-  
->>>>>>> e838c711
-  // ======================================================
-  // 4. UI MANAGEMENT
-  // ======================================================
-  
-  /**
-   * UI management methods
-   */
-  UI.setUIState = function(state) {
-    
-    // Hide all screens first
-    this.waitingScreen.style.display = "none";
-    this.quizContainer.style.display = "none";
-    this.endedScreen.style.display = "none";
-    
-    // Show appropriate screen based on state
-    switch (state) {
-      case "waiting":
-        this.waitingScreen.style.display = "flex";
-        this.waitingText.textContent = "Trivia has not started yet.";
-        this.countdownTimer.style.display = "none";
-        break;
-        
-      case "countdown":
-        this.waitingScreen.style.display = "flex";
-        this.waitingText.textContent = "Next question in:";
-        this.countdownTimer.style.display = "inline";
-        break;
-        
-      case "question":
-        this.quizContainer.style.display = "flex";
-        break;
-        
-      case "ended":
-        this.endedScreen.style.display = "block";
-        break;
-    }
-  };
-
-  /**
- * 🧙‍♂️ Loremaster Trivia - Magical UI Effects
- * Add these functions to your script.js file to enhance the UI with magical interactions
- */
-
-// Initialize all magical effects
-function initMagicalEffects() {
-  console.log("✨ Initializing magical UI effects");
-  
-  // Only initialize if we're not on a mobile device
-  if (window.innerWidth > 768) {
-    addButtonSparkles();
-    addHoverEffects();
-    addMagicCursor();
-  }
-  
-  // These effects work well on all devices
-  addEntranceAnimations();
-  improveTimerAnimation();
-}
-
-// Add magical sparkle effects to buttons
-function addButtonSparkles() {
-  const buttons = document.querySelectorAll('.choice-button, button');
-  
-  buttons.forEach(button => {
-    button.addEventListener('mousemove', (e) => {
-      // Only create sparkles occasionally for performance
-      if (Math.random() > 0.8) {
-        createSparkle(e, button);
-      }
-    });
-    
-    // Add extra sparkles on click
-    button.addEventListener('click', (e) => {
-      // Create multiple sparkles on click
-      for (let i = 0; i < 5; i++) {
-        setTimeout(() => {
-          createSparkle(e, button, true);
-        }, i * 50);
-      }
-    });
-  });
-}
-
-// Create a single sparkle element
-function createSparkle(e, parent, isClick = false) {
-  const sparkle = document.createElement('span');
-  sparkle.className = 'magical-sparkle';
-  
-  // Position at mouse coordinates relative to parent
-  const rect = parent.getBoundingClientRect();
-  const x = e.clientX - rect.left;
-  const y = e.clientY - rect.top;
-  
-  sparkle.style.left = x + 'px';
-  sparkle.style.top = y + 'px';
-  
-  // Randomize size slightly
-  const size = Math.random() * 4 + 2;
-  sparkle.style.width = size + 'px';
-  sparkle.style.height = size + 'px';
-  
-  // Add randomized movement
-  const angle = Math.random() * Math.PI * 2;
-  const distance = isClick ? Math.random() * 80 + 20 : Math.random() * 40 + 10;
-  sparkle.style.setProperty('--tx', Math.cos(angle) * distance + 'px');
-  sparkle.style.setProperty('--ty', Math.sin(angle) * distance + 'px');
-  
-  // Add randomized color for click sparkles
-  if (isClick) {
-    const hue = Math.random() * 60 + 40; // Gold-ish range
-    sparkle.style.background = `hsl(${hue}, 100%, 75%)`;
-    sparkle.style.boxShadow = `0 0 4px hsl(${hue}, 100%, 75%)`;
-  }
-  
-  // Add to parent and remove after animation completes
-  parent.appendChild(sparkle);
-  setTimeout(() => {
-    sparkle.remove();
-  }, 1500);
-}
-
-// Add subtle hover effects to UI elements
-function addHoverEffects() {
-  // Add hover glow to difficulty indicators
-  const difficultyIndicators = document.querySelectorAll('.difficulty-indicator');
-  difficultyIndicators.forEach(indicator => {
-    indicator.addEventListener('mouseenter', () => {
-      indicator.style.transform = 'scale(1.05)';
-      indicator.style.boxShadow = '0 5px 15px rgba(0, 0, 0, 0.3)';
-    });
-    
-    indicator.addEventListener('mouseleave', () => {
-      indicator.style.transform = 'scale(1)';
-      indicator.style.boxShadow = '0 3px 6px rgba(0, 0, 0, 0.2)';
-    });
-  });
-  
-  // Make the question box pulse subtly when hovered
-  const questionBox = document.getElementById('question-box');
-  if (questionBox) {
-    questionBox.addEventListener('mouseenter', () => {
-      questionBox.style.boxShadow = '0 0 30px rgba(106, 61, 232, 0.4)';
-      questionBox.style.borderColor = '#9b7aff';
-    });
-    
-    questionBox.addEventListener('mouseleave', () => {
-      questionBox.style.boxShadow = '0 0 20px rgba(106, 61, 232, 0.3)';
-      questionBox.style.borderColor = '';
-    });
-  }
-}
-
-// Add magical following cursor effect
-function addMagicCursor() {
-  // Create cursor elements
-  const cursorOuter = document.createElement('div');
-  cursorOuter.className = 'cursor-outer';
-  cursorOuter.style.cssText = `
-    position: fixed;
-    width: 30px;
-    height: 30px;
-    border: 2px solid rgba(155, 122, 255, 0.5);
-    border-radius: 50%;
-    pointer-events: none;
-    transform: translate(-50%, -50%);
-    z-index: 9999;
-    transition: width 0.2s, height 0.2s, border-color 0.2s;
-    mix-blend-mode: difference;
-  `;
-  
-  const cursorInner = document.createElement('div');
-  cursorInner.className = 'cursor-inner';
-  cursorInner.style.cssText = `
-    position: fixed;
-    width: 8px;
-    height: 8px;
-    background-color: rgba(255, 204, 0, 0.8);
-    border-radius: 50%;
-    pointer-events: none;
-    transform: translate(-50%, -50%);
-    z-index: 9999;
-    transition: width 0.1s, height 0.1s, background-color 0.1s;
-  `;
-  
-  document.body.appendChild(cursorOuter);
-  document.body.appendChild(cursorInner);
-  
-  // Update cursor position with smoothing
-  document.addEventListener('mousemove', (e) => {
-    // Update inner cursor immediately
-    cursorInner.style.left = e.clientX + 'px';
-    cursorInner.style.top = e.clientY + 'px';
-    
-    // Update outer cursor with a slight delay for trailing effect
-    setTimeout(() => {
-      cursorOuter.style.left = e.clientX + 'px';
-      cursorOuter.style.top = e.clientY + 'px';
-    }, 50);
-  });
-  
-  // Add interactive effects
-  document.addEventListener('mousedown', () => {
-    cursorOuter.style.width = '25px';
-    cursorOuter.style.height = '25px';
-    cursorOuter.style.borderColor = 'rgba(255, 204, 0, 0.8)';
-    
-    cursorInner.style.width = '6px';
-    cursorInner.style.height = '6px';
-    cursorInner.style.backgroundColor = 'rgba(255, 255, 255, 0.8)';
-  });
-  
-  document.addEventListener('mouseup', () => {
-    cursorOuter.style.width = '30px';
-    cursorOuter.style.height = '30px';
-    cursorOuter.style.borderColor = 'rgba(155, 122, 255, 0.5)';
-    
-    cursorInner.style.width = '8px';
-    cursorInner.style.height = '8px';
-    cursorInner.style.backgroundColor = 'rgba(255, 204, 0, 0.8)';
-  });
-  
-  // Enhance cursor over interactive elements
-  document.querySelectorAll('button, .choice-button, input').forEach(element => {
-    element.addEventListener('mouseenter', () => {
-      cursorOuter.style.width = '40px';
-      cursorOuter.style.height = '40px';
-      cursorOuter.style.borderColor = 'rgba(255, 204, 0, 0.8)';
-      cursorOuter.style.mixBlendMode = 'normal';
-    });
-    
-    element.addEventListener('mouseleave', () => {
-      cursorOuter.style.width = '30px';
-      cursorOuter.style.height = '30px';
-      cursorOuter.style.borderColor = 'rgba(155, 122, 255, 0.5)';
-      cursorOuter.style.mixBlendMode = 'difference';
-    });
-  });
-  
-  // Hide default cursor
-  document.body.style.cursor = 'none';
-  
-  // Also hide default cursor on all interactive elements
-  document.querySelectorAll('button, .choice-button, input, a').forEach(element => {
-    element.style.cursor = 'none';
-  });
-}
-
-// Add magical entrance animations to UI elements
-function addEntranceAnimations() {
-  // Animate question appearance
-  if (QuestionManager && QuestionManager.displayQuestion) {
-    // Store the original function
-    const originalDisplayQuestion = QuestionManager.displayQuestion;
-    
-    // Override with animated version
-    QuestionManager.displayQuestion = function(data) {
-      originalDisplayQuestion.call(this, data);
-      
-      // Add animations after original function renders elements
-      animateQuestionAppearance();
-    };
-  }
-  
-  // Add special animations when correct answer is revealed
-  if (QuestionManager && QuestionManager.revealCorrectAnswer) {
-    // Store the original function
-    const originalRevealCorrectAnswer = QuestionManager.revealCorrectAnswer;
-    
-    // Override with animated version
-    QuestionManager.revealCorrectAnswer = function(correctAnswer) {
-      originalRevealCorrectAnswer.call(this, correctAnswer);
-      
-      // Add special animations after correct answer is revealed
-      animateCorrectAnswerReveal(correctAnswer);
-    };
-  }
-}
-
-// Animate question appearance
-function animateQuestionAppearance() {
-  // Animate question text
-  const questionText = document.getElementById('question-text');
-  if (questionText) {
-    questionText.style.opacity = '0';
-    questionText.style.transform = 'translateY(-10px)';
-    
-    setTimeout(() => {
-      questionText.style.transition = 'opacity 0.5s ease-out, transform 0.5s ease-out';
-      questionText.style.opacity = '1';
-      questionText.style.transform = 'translateY(0)';
-    }, 100);
-  }
-  
-  // Animate choice buttons one by one
-  const choiceButtons = document.querySelectorAll('.choice-button');
-  choiceButtons.forEach((button, index) => {
-    button.style.opacity = '0';
-    button.style.transform = 'translateY(20px)';
-    
-    setTimeout(() => {
-      button.style.transition = 'opacity 0.4s ease-out, transform 0.4s ease-out';
-      button.style.opacity = '1';
-      button.style.transform = 'translateY(0)';
-    }, 200 + index * 100);
-  });
-}
-
-// Animate correct answer reveal with magical effects
-function animateCorrectAnswerReveal(correctAnswer) {
-  // Find the correct button
-  const buttons = document.querySelectorAll('.choice-button');
-  buttons.forEach(btn => {
-    if (btn.textContent === correctAnswer && btn.classList.contains('correct')) {
-      // Add starburst effect around correct answer
-      createStarburst(btn);
-    }
-  });
-}
-
-// Create starburst effect for correct answer
-function createStarburst(element) {
-  const rect = element.getBoundingClientRect();
-  const centerX = rect.left + rect.width / 2;
-  const centerY = rect.top + rect.height / 2;
-  
-  // Create starburst container
-  const starburst = document.createElement('div');
-  starburst.style.cssText = `
-    position: fixed;
-    top: ${centerY}px;
-    left: ${centerX}px;
-    transform: translate(-50%, -50%);
-    width: 0;
-    height: 0;
-    z-index: 9998;
-    pointer-events: none;
-  `;
-  
-  document.body.appendChild(starburst);
-  
-  // Create rays
-  const rayCount = 12;
-  for (let i = 0; i < rayCount; i++) {
-    const ray = document.createElement('div');
-    const angle = (i / rayCount) * Math.PI * 2;
-    const length = 30 + Math.random() * 20;
-    
-    ray.style.cssText = `
-      position: absolute;
-      top: 0;
-      left: 0;
-      background: linear-gradient(90deg, #ffcc00, transparent);
-      height: 2px;
-      width: ${length}px;
-      transform: rotate(${angle}rad);
-      transform-origin: left center;
-      opacity: 0;
-      animation: rayGrow 0.5s ease-out forwards;
-    `;
-    
-    starburst.appendChild(ray);
-  }
-  
-  // Add CSS animation
-  const style = document.createElement('style');
-  style.textContent = `
-    @keyframes rayGrow {
-      0% { opacity: 0; width: 0; }
-      50% { opacity: 1; }
-      100% { opacity: 0; width: 80px; }
-    }
-  `;
-  
-  document.head.appendChild(style);
-  
-  // Remove starburst after animation
-  setTimeout(() => {
-    starburst.remove();
-    style.remove();
-  }, 1000);
-}
-
-// Improve timer animation with pulsating effect
-function improveTimerAnimation() {
-  const timerBar = document.getElementById('timer-bar');
-  if (!timerBar) return;
-  
-  // Add pulsating glow when time is running low
-  const originalWidth = getComputedStyle(timerBar).width;
-  const observer = new MutationObserver((mutations) => {
-    mutations.forEach((mutation) => {
-      if (mutation.attributeName === 'style') {
-        const width = parseFloat(timerBar.style.width);
-        
-        // When timer is below 30%, add urgency effects
-        if (width <= 30 && width > 0) {
-          timerBar.style.boxShadow = '0 0 15px rgba(255, 0, 0, 0.7)';
-          timerBar.style.background = 'linear-gradient(90deg, #ff4757, #ff6b6b)';
-          
-          // Add pulsating animation
-          if (!timerBar.classList.contains('pulsating')) {
-            timerBar.classList.add('pulsating');
-            
-            // Add keyframes for pulsating effect if not already added
-            if (!document.getElementById('timer-pulse-keyframes')) {
-              const keyframes = document.createElement('style');
-              keyframes.id = 'timer-pulse-keyframes';
-              keyframes.textContent = `
-                @keyframes timerPulse {
-                  0% { opacity: 1; }
-                  50% { opacity: 0.7; }
-                  100% { opacity: 1; }
-                }
-                
-                .pulsating {
-                  animation: timerPulse 0.5s infinite !important;
-                }
-              `;
-              document.head.appendChild(keyframes);
-            }
-          }
-        } else {
-          // Reset to normal style
-          timerBar.style.boxShadow = '';
-          timerBar.style.background = '';
-          timerBar.classList.remove('pulsating');
-        }
-      }
-    });
-  });
-  
-  // Start observing the timer
-  observer.observe(timerBar, { attributes: true });
-}
-
-// Call initialization when document is ready
-document.addEventListener('DOMContentLoaded', () => {
-  // Initialize magical effects only after UI is ready
-  setTimeout(initMagicalEffects, 500);
-});
-  
-  // ======================================================
-  // 5. USER MANAGEMENT
-  // ======================================================
-  
-  /**
-   * User data and score management
-   */
-  const UserManager = {
-    /**
-     * Send username to server for tracking
-     */
-    sendUsername() {
-      if (!TriviaState.userId || !TriviaState.username) {
-        console.warn("⚠️ Missing userId or username");
-        return;
-      }
-            
-      // Store in localStorage as well for persistence
-      try {
-        localStorage.setItem('twitchUsername', TriviaState.username);
-        localStorage.setItem('twitchUserId', TriviaState.userId);
-      } catch (e) {
-        // Ignore localStorage errors
-      }
-      
-      fetch(`${TriviaState.getApiBaseUrl()}/api/set-username`, {
-        method: "POST",
-        headers: { "Content-Type": "application/json" },
-        body: JSON.stringify({
-          userId: TriviaState.userId,
-          username: TriviaState.username
-        })
-      })
-      .then(response => response.json())
-      .catch(error => console.error("❌ Error sending username:", error));
-    },
-
-    /**
-     * Fetch user's score from server
-     */
-    fetchUserScore() {
-      if (!TriviaState.userId) {
-        console.warn("⚠️ Cannot fetch score: User ID is missing");
-        return;
-      }
-            
-      fetch(`${TriviaState.getApiBaseUrl()}/score/${TriviaState.userId}`)
-        .then(response => {
-          if (!response.ok) {
-            throw new Error(`Server returned ${response.status}`);
-          }
-          return response.json();
-        })
-        .then(data => {
-          this.displayScores(data.totalScore || 0, data.sessionScore || 0);
-        })
-        .catch(error => {
-          console.error("❌ Error fetching user score:", error);
-          this.displayScores(0, 0);
-        });
-    },
-    
-    /**
-     * Display user scores in UI
-     * @param {number} totalScore - User's total score
-     * @param {number} sessionScore - User's session score
-     */
-    displayScores(totalScore, sessionScore) {
-      if (!UI.userScore) {
-        console.error("❌ Score container not found");
-        return;
-      }
-      
-      // Format scores for display
-      const formattedTotal = Number(totalScore).toLocaleString();
-      const formattedSession = Number(sessionScore).toLocaleString();
-      
-      // Update DOM
-      UI.userScore.innerHTML = `
-        <div class="total-score">Total Score: ${formattedTotal}</div>
-        <div class="session-score">Session Score: ${formattedSession}</div>
-      `;
-    },
-    
-    /**
-     * Submit answer to server
-     * @param {HTMLElement} button - Button element that was clicked
-     * @param {string} selectedChoice - User's selected answer
-     * @param {string} correctAnswer - Correct answer
-     */
-    submitAnswer(button, selectedChoice, correctAnswer) {
-      if (!TriviaState.userId) {
-        console.warn("⚠️ User ID missing. Cannot track score.");
-        return;
-      }
-      
-      // Calculate answer time
-      const answerTime = Date.now() - TriviaState.questionStartTime;
-      
-      // Prepare answer data
-      const answerData = {
-        userId: TriviaState.userId,
-        username: TriviaState.username || null,
-        selectedAnswer: selectedChoice,
-        correctAnswer: correctAnswer,
-        answerTime: answerTime,
-        difficulty: TriviaState.currentQuestionDifficulty,
-        duration: TriviaState.currentQuestionDuration
-      };
-            
-      // Send answer to server
-      fetch(`${TriviaState.getApiBaseUrl()}/submit-answer`, {
-        method: "POST",
-        headers: { "Content-Type": "application/json" },
-        body: JSON.stringify(answerData)
-      })
-      .then(response => {
-        if (!response.ok) {
-          throw new Error(`Server returned ${response.status}`);
-        }
-        return response.json();
-      })
-      .then(data => {
-        
-        // Update scores
-        this.displayScores(data.totalScore || 0, data.sessionScore || 0);
-        
-        // Store answer data for display when timer ends
-        if (data.pointsEarned > 0) {
-          TriviaState.lastAnswerData = {
-            button: button,
-            pointsEarned: data.pointsEarned,
-            timePercentage: data.timePercentage
-          };
-        }
-      })
-      .catch(error => {
-        console.error("❌ Error submitting answer:", error);
-      });
-    }
-  };
-  
-  // ======================================================
-  // 6. QUESTION MANAGEMENT
-  // ======================================================
-  
-  /**
-   * Question display and answer handling
-   */
-  const QuestionManager = {
-    /**
-     * Display trivia question in UI
-     * @param {Object} data - Question data
-     */
-    displayQuestion(data) {
-      if (!data.question || !data.choices || !data.correctAnswer) {
-        console.error("❌ Missing required question data:", data);
-        TriviaState.questionRequested = false;
-        return;
-      }
-      
-      // Calculate duration with fallback
-      const duration = data.duration || TriviaState.settings.answerTime || 30000;
-      
-      // Update global state
-      TriviaState.questionStartTime = Date.now();
-      TriviaState.currentQuestionDifficulty = data.difficulty || 'Medium';
-      TriviaState.currentQuestionDuration = duration;
-      TriviaState.triviaActive = true;
-      TriviaState.questionRequested = false;
-      
-      // Update question text
-      UI.questionText.textContent = data.question;
-      UI.choicesContainer.innerHTML = "";
-      
-      // Reset timer bar
-      UI.timerBar.style.transition = "none";
-      UI.timerBar.style.width = "100%";
-      
-      // Remove existing difficulty indicators
-      document.querySelectorAll('.difficulty-indicator').forEach(el => el.remove());
-      
-      // Add difficulty indicator if available
-      if (data.difficulty) {
-        const difficultyIndicator = document.createElement("div");
-        difficultyIndicator.className = "difficulty-indicator " + data.difficulty.toLowerCase();
-        difficultyIndicator.textContent = data.difficulty;
-        UI.questionText.parentNode.insertBefore(difficultyIndicator, UI.questionText);
-      }
-      
-      // Create buttons for each choice
-      data.choices.forEach(choice => {
-        const button = document.createElement("button");
-        button.classList.add("choice-button");
-        button.textContent = choice;
-        button.onclick = () => this.handleAnswerSelection(button, choice, data.correctAnswer);
-        UI.choicesContainer.appendChild(button);
-      });
-      
-      // Start timer animation after a short delay
-      setTimeout(() => {
-        UI.timerBar.style.transition = `width ${duration / 1000}s linear`;
-        UI.timerBar.style.width = "0%";
-      }, 100);
-      
-      // Show question UI
-      UI.setUIState("question");
-      
-      // Start timer for question
-      TimerManager.startQuestionTimer(duration, data.correctAnswer);
-    },
-    
-    /**
-     * Handle user answer selection
-     * @param {HTMLElement} button - Button that was clicked
-     * @param {string} selectedChoice - Selected answer text
-     * @param {string} correctAnswer - Correct answer text
-     */
-    handleAnswerSelection(button, selectedChoice, correctAnswer) {
-      // Disable all buttons to prevent multiple selections
-      document.querySelectorAll(".choice-button").forEach(btn => btn.disabled = true);
-      
-      // Mark selected button
-      button.classList.add("selected");
-      button.dataset.selected = "true";
-      
-      // Submit answer to server
-      UserManager.submitAnswer(button, selectedChoice, correctAnswer);
-    },
-    
-    /**
-     * Reveal correct answer
-     * @param {string} correctAnswer - Correct answer text
-     */
-    revealCorrectAnswer(correctAnswer) {
-      const buttons = document.querySelectorAll(".choice-button");
-      
-      // Mark each button as correct or wrong
-      buttons.forEach(btn => {
-        if (btn.textContent === correctAnswer) {
-          btn.classList.add("correct");
-        } else if (btn.dataset.selected === "true") {
-          btn.classList.remove("selected");
-          btn.classList.add("wrong");
-        } else {
-          btn.classList.add("wrong");
-        }
-        btn.disabled = true;
-      });
-      
-      // Show points info if we have it
-      if (TriviaState.lastAnswerData && TriviaState.lastAnswerData.pointsEarned > 0) {
-        const pointsInfo = document.createElement("div");
-        pointsInfo.className = "points-info";
-        pointsInfo.innerHTML = `
-          <span class="points">+${TriviaState.lastAnswerData.pointsEarned} points!</span>
-          <span class="time-bonus">${TriviaState.lastAnswerData.timePercentage}% time bonus</span>
-        `;
-        TriviaState.lastAnswerData.button.parentNode.appendChild(pointsInfo);
-        
-        // Clear the data
-        TriviaState.lastAnswerData = null;
-      }
-    }
-  };
-  
-// ======================================================
-// 7. TIMER MANAGEMENT
-// ======================================================
-
-/**
- * Countdown and timer management
- */
-const TimerManager = {
-  /**
-   * Update countdown display
-   * @param {number} timeRemaining - Time remaining in milliseconds
-   */
-  updateCountdown(timeRemaining) {
-    if (!UI.countdownTimer || isNaN(timeRemaining) || timeRemaining <= 0) {
-      if (UI.countdownTimer) {
-        UI.countdownTimer.textContent = "0:00";
-      }
-      return;
-    }
-    
-<<<<<<< HEAD
-    /**
-     * Start timer for current question
-     * @param {number} duration - Duration in milliseconds
-     * @param {string} correctAnswer - Correct answer text
-     */
-    startQuestionTimer(duration, correctAnswer) {
-      // Store current question timestamp to verify timer validity later
-      const currentQuestionTime = TriviaState.questionStartTime;
-      
-      setTimeout(() => {
-        // Check if we're still showing the same question
-        if (TriviaState.questionStartTime !== currentQuestionTime) {
-          return;
-        }
-                
-        // Reveal answer
-        QuestionManager.revealCorrectAnswer(correctAnswer);
-        
-        // Schedule transition back to countdown
-        setTimeout(() => {
-          const nextInterval = TriviaState.settings.intervalTime || 600000;
-          this.transitionToCountdown(nextInterval);
-        }, 5000);
-      }, duration);
-    },
-=======
-    // Format time as MM:SS
-    const minutes = Math.floor(timeRemaining / 60000);
-    const seconds = Math.floor((timeRemaining % 60000) / 1000);
->>>>>>> e838c711
-    
-    UI.countdownTimer.style.display = "inline";
-    UI.countdownTimer.textContent = `${minutes}:${seconds < 10 ? "0" : ""}${seconds}`;
-  },
-  
-  /**
-   * Start timer for current question
-   * @param {number} duration - Duration in milliseconds
-   * @param {string} correctAnswer - Correct answer text
-   */
-  startQuestionTimer(duration, correctAnswer) {
-    // Store current question timestamp to verify timer validity later
-    const currentQuestionTime = TriviaState.questionStartTime;
-    
-    setTimeout(() => {
-      // Check if we're still showing the same question
-      if (TriviaState.questionStartTime !== currentQuestionTime) {
-        console.log("⚠️ Question changed, not revealing answers");
-        return;
-      }
-      
-      console.log("⌛ Time's up! Revealing correct answer");
-      
-      // Reveal answer
-      QuestionManager.revealCorrectAnswer(correctAnswer);
-      
-<<<<<<< HEAD
-      // Request next question when time is up
-      if (timeRemaining <= 0 && !TriviaState.questionRequested) {
-        TriviaState.questionRequested = true;
-        
-        fetch(`${TriviaState.getApiBaseUrl()}/get-next-question`)
-          .then(response => response.json())
-          .then(data => {
-            if (data.error) {
-              console.warn(`⚠️ ${data.error}`);
-              // Reset request flag after delay to prevent spam
-              setTimeout(() => {
-                TriviaState.questionRequested = false;
-              }, 5000);
-              return;
-            }
-            
-            // Display question if valid
-            QuestionManager.displayQuestion(data);
-          })
-          .catch(error => {
-            console.error("❌ Error fetching next question:", error);
-            // Reset request flag after delay
-            setTimeout(() => {
-              TriviaState.questionRequested = false;
-            }, 5000);
-          });
-      }
-    }
-  };
-
-=======
-      // Schedule transition back to countdown
-      setTimeout(() => {
-        const nextInterval = TriviaState.settings.intervalTime || 600000;
-        this.transitionToCountdown(nextInterval);
-      }, 5000);
-    }, duration);
-  },
-  
->>>>>>> e838c711
-  /**
-   * Transition to countdown screen
-   * @param {number} intervalTime - Interval time in milliseconds
-   */
-<<<<<<< HEAD
-  function handleCountdownUpdate(data) {
-=======
-  transitionToCountdown(intervalTime) {
-    // Validate interval time with fallbacks
-    if (!intervalTime || isNaN(intervalTime)) {
-      intervalTime = TriviaState.settings.intervalTime || 600000;
-    }
-    
-    // Update state
-    TriviaState.triviaActive = true;
-    TriviaState.nextQuestionTime = Date.now() + intervalTime;
->>>>>>> e838c711
-    
-    // Update UI
-    UI.setUIState("countdown");
-    this.updateCountdown(intervalTime);
-  },
-  
-  /**
-   * Check and update countdown display
-   * NOTE: This function has been modified to remove client-side question polling.
-   * Questions are now received exclusively through Twitch PubSub broadcasts.
-   */
-  checkForNextQuestion() {
-    // Skip if trivia isn't active or if countdown time isn't set
-    if (!TriviaState.triviaActive || !TriviaState.nextQuestionTime) {
-      return;
-    }
-    
-    const timeRemaining = TriviaState.nextQuestionTime - Date.now();
-    
-    // Update local countdown display
-    this.updateCountdown(timeRemaining);
-    
-    // When time is up, just log that we're waiting for server broadcast
-    if (timeRemaining <= 0 && !TriviaState.questionRequested) {
-      console.log("⏳ Countdown reached 0! Waiting for server to broadcast next question...");
-      // Set this flag to prevent multiple log messages
-      TriviaState.questionRequested = true;
-      
-      // Reset the flag after some time in case the broadcast is delayed
-      setTimeout(() => {
-        TriviaState.questionRequested = false;
-      }, 5000);
-    }
-  }
-};
-
-<<<<<<< HEAD
-  /**
-   * Handle trivia end message
-   */
-  function handleTriviaEnd() {
-    TriviaState.triviaActive = false;
-    TriviaState.nextQuestionTime = null;
-    UI.setUIState("ended");
-=======
-/**
- * Handle countdown update message
- * @param {Object} data - Countdown data with timeRemaining
- */
-function handleCountdownUpdate(data) {
-  console.log("⏱️ Received countdown update");
-  
-  if (!data.timeRemaining && data.timeRemaining !== 0) {
-    console.warn("⚠️ Missing timeRemaining in countdown update");
-    return;
->>>>>>> e838c711
-  }
-  
-  // Update countdown flag to prevent duplicate updates
-  TriviaState.countdownUpdatedByPubSub = true;
-  
-  // Update nextQuestionTime based on the timeRemaining from server
-  TriviaState.nextQuestionTime = Date.now() + data.timeRemaining;
-  
-  // Update the UI with the new time
-  UI.setUIState("countdown");
-  TimerManager.updateCountdown(data.timeRemaining);
-  
-  // Reset flag after a short delay to allow local updates again
-  setTimeout(() => {
-    TriviaState.countdownUpdatedByPubSub = false;
-  }, 2000);
-}
-
-/**
- * Handle trivia end message
- */
-function handleTriviaEnd() {
-  console.log("⛔ Trivia has ended");
-  TriviaState.triviaActive = false;
-  TriviaState.nextQuestionTime = null;
-  UI.setUIState("ended");
-}
-  
-  // ======================================================
-  // 8. INITIALIZATION & EVENT LISTENERS
-  // ======================================================
-  
-  // Set up timer check interval
-  setInterval(() => {
-    TimerManager.checkForNextQuestion();
-  }, 1000);
-  
-  // Initialize UI
-  document.addEventListener("DOMContentLoaded", () => {
-    initializeTwitchExtension();
+/**
+ * Loremaster Trivia Extension - Frontend Script
+ * Organized into logical chunks for maintainability
+ */
+
+// ======================================================
+// 1. CONFIGURATION & INITIALIZATION
+// ======================================================
+
+/**
+ * Global state management for the trivia application
+ */
+const TriviaState = {
+    userId: null,                     // User's Twitch ID
+    username: null,                   // User's Twitch username
+    triviaActive: false,              // Whether trivia is currently active
+    questionStartTime: null,          // When the current question started
+    nextQuestionTime: null,           // When the next question will appear
+    questionRequested: false,         // Flag to prevent duplicate question requests
+    lastAnswerData: null,             // Data from last answer for display
+    countdownUpdatedByPubSub: false,  // Flag to track PubSub countdown updates
+    currentQuestionDifficulty: null,  // Current question difficulty level
+    currentQuestionDuration: null,    // Current question duration
+    
+    // Default settings
+    settings: {
+      answerTime: 30000,     // Default: 30 seconds
+      intervalTime: 600000   // Default: 10 minutes
+    },
+    
+    /**
+     * Determines API base URL based on environment
+     * @returns {string} Base URL for API calls
+     */
+    getApiBaseUrl() {
+      return window.location.hostname.includes('ext-twitch.tv')
+        ? 'https://loremaster-trivia.com'
+        : '';
+    }
+  };
+  
+  /**
+   * Cache DOM elements to avoid repeated lookups
+   */
+  const UI = {
+    waitingScreen: document.getElementById("waiting-screen"),
+    quizContainer: document.getElementById("quiz-container"),
+    endedScreen: document.getElementById("trivia-ended-screen"),
+    questionText: document.getElementById("question-text"),
+    choicesContainer: document.getElementById("choices-container"),
+    timerBar: document.getElementById("timer-bar"),
+    countdownTimer: document.getElementById("countdown-timer"),
+    waitingText: document.getElementById("waiting-text"),
+    userScore: document.getElementById("user-score")
+  };
+  
+  // ======================================================
+  // 2. TWITCH EXTENSION INTEGRATION
+  // ======================================================
+  
+  /**
+   * Initialize Twitch extension and set up event listeners
+   */
+  function initializeTwitchExtension() {
+    // Set up authorization handler
+    window.Twitch.ext.onAuthorized(handleAuthorization);
+    
+    // Set up broadcast listener
+    window.Twitch.ext.listen("broadcast", handleBroadcastMessage);
+    
+    // Initialize UI
+    UI.setUIState("waiting");
+  }
+  
+  /**
+   * Handle Twitch extension authorization
+   * @param {Object} auth - Authorization data from Twitch
+   */
+
+// In frontend/script.js - Improve handleAuthorization function
+/**
+ * Handle Twitch extension authorization
+ * @param {Object} auth - Authorization data from Twitch
+ */
+function handleAuthorization(auth) {
+  TriviaState.userId = auth.userId;
+  
+  // Request identity sharing from the user
+  window.Twitch.ext.actions.requestIdShare();
+  
+  // Check if the extension has viewer info access
+  const hasViewerData = window.Twitch.ext.viewer && 
+                        window.Twitch.ext.viewer.id && 
+                        window.Twitch.ext.viewer.id === auth.userId;
+                          
+  // If we have direct access to the viewer's display name
+  if (hasViewerData && window.Twitch.ext.viewer.displayName) {
+    TriviaState.username = window.Twitch.ext.viewer.displayName;
+    console.log(`👤 Got username directly from viewer object: ${TriviaState.username}`);
+    
+    // Store in localStorage as backup
+    try {
+      localStorage.setItem('twitchUsername', TriviaState.username);
+      localStorage.setItem('twitchUserId', TriviaState.userId);
+    } catch (e) {
+      console.warn("⚠️ Could not store username in localStorage");
+    }
+    
+    // Send username to server
+    UserManager.sendUsername();
+  } 
+  // Check if we have an identity link (opaqueId different from userId)
+  else if (auth.userId !== auth.clientId && auth.channelId) {
+    
+    // Send auth data to server for possible API resolution
+    fetch(`${TriviaState.getApiBaseUrl()}/extension-identity`, {
+      method: "POST",
+      headers: { 
+        "Content-Type": "application/json",
+        "Authorization": `Bearer ${auth.token}` // Include the JWT token
+      },
+      body: JSON.stringify({
+        userId: auth.userId,
+        channelId: auth.channelId,
+        clientId: auth.clientId,
+        token: auth.token
+      })
+    })
+    .then(response => response.json())
+    .then(data => {
+      if (data.username) {
+        TriviaState.username = data.username;
+        
+        // Store resolved username
+        try {
+          localStorage.setItem('twitchUsername', TriviaState.username);
+          localStorage.setItem('twitchUserId', TriviaState.userId);
+        } catch (e) {
+          // Ignore localStorage errors
+        }
+      }
+    })
+    .catch(error => console.error("❌ Error with identity resolution:", error));
+  }
+  // Try to recover from localStorage as last resort
+  else {
+    try {
+      const storedUsername = localStorage.getItem('twitchUsername');
+      const storedUserId = localStorage.getItem('twitchUserId');
+      
+      if (storedUsername && storedUserId === TriviaState.userId) {
+        TriviaState.username = storedUsername;
+        
+        // Send recovered username to server
+        UserManager.sendUsername();
+      } else {
+      }
+    } catch (e) {
+      // Ignore localStorage errors
+    }
+  }
+  
+  // Always fetch score regardless of username status
+  UserManager.fetchUserScore();
+}
+  
+  /**
+   * Process broadcast messages from Twitch PubSub
+   * @param {string} target - Target of the broadcast
+   * @param {string} contentType - Content type of the message
+   * @param {string} message - JSON message string
+   */
+  function handleBroadcastMessage(target, contentType, message) {
+    try {
+      const data = JSON.parse(message);
+      
+      switch (data.type) {
+        case "SETTINGS_UPDATE":
+          handleSettingsUpdate(data);
+          break;
+          
+        case "TRIVIA_START":
+          handleTriviaStart(data);
+          break;
+          
+        case "TRIVIA_QUESTION":
+          handleTriviaQuestion(data);
+          break;
+          
+        case "COUNTDOWN_UPDATE":
+          handleCountdownUpdate(data);
+          break;
+          
+        case "TRIVIA_END":
+          handleTriviaEnd();
+          break;
+          
+        default:
+          console.warn("⚠️ Unknown broadcast type:", data.type);
+      }
+    } catch (err) {
+      console.error("❌ Error processing broadcast:", err);
+    }
+  }
+  
+// ======================================================
+// 3. BROADCAST MESSAGE HANDLERS
+// ======================================================
+
+/**
+ * Handle settings update message
+ * @param {Object} data - Settings data
+ */
+function handleSettingsUpdate(data) {
+  console.log("⚙️ Updating settings:", data);
+  TriviaState.settings.answerTime = data.answerTime || TriviaState.settings.answerTime;
+  TriviaState.settings.intervalTime = data.intervalTime || TriviaState.settings.intervalTime;
+}
+
+/**
+ * Handle trivia start message
+ * @param {Object} data - Trivia start data
+ */
+function handleTriviaStart(data) {
+  console.log("🚀 Trivia has started!");
+  TriviaState.triviaActive = true;
+  }
+  
+  // Wait briefly for the correct time to arrive from server
+  setTimeout(() => {
+    // Calculate the current time remaining
+    const currentTime = TriviaState.nextQuestionTime - Date.now();
+    TimerManager.updateCountdown(currentTime);
+    
+    // Now show the timer with correct value
+    if (UI.countdownTimer) {
+      UI.countdownTimer.style.display = "inline";
+    }
+  }, 500); // Half-second delay
+}
+
+/**
+ * Handle trivia question message from broadcast
+ * This is now the exclusive source of questions for all clients
+ * @param {Object} data - Question data
+ */
+
+  
+  // Track the last question timestamp to detect duplicates
+  if (!TriviaState.lastQuestionTimestamp) {
+    TriviaState.lastQuestionTimestamp = 0;
+  }
+  
+  // Check for duplicate question based on timestamp
+  if (data.timestamp && data.timestamp <= TriviaState.lastQuestionTimestamp) {
+    return;
+  }
+  
+  // Update the last question timestamp
+  if (data.timestamp) {
+    TriviaState.lastQuestionTimestamp = data.timestamp;
+    console.log(`📝 Updated question timestamp to: ${data.timestamp}`);
+  }
+  
+  // Clear any pending question requested flags
+  TriviaState.questionRequested = false;
+  
+
+  // ======================================================
+  // 4. UI MANAGEMENT
+  // ======================================================
+  
+  /**
+   * UI management methods
+   */
+  UI.setUIState = function(state) {
+    
+    // Hide all screens first
+    this.waitingScreen.style.display = "none";
+    this.quizContainer.style.display = "none";
+    this.endedScreen.style.display = "none";
+    
+    // Show appropriate screen based on state
+    switch (state) {
+      case "waiting":
+        this.waitingScreen.style.display = "flex";
+        this.waitingText.textContent = "Trivia has not started yet.";
+        this.countdownTimer.style.display = "none";
+        break;
+        
+      case "countdown":
+        this.waitingScreen.style.display = "flex";
+        this.waitingText.textContent = "Next question in:";
+        this.countdownTimer.style.display = "inline";
+        break;
+        
+      case "question":
+        this.quizContainer.style.display = "flex";
+        break;
+        
+      case "ended":
+        this.endedScreen.style.display = "block";
+        break;
+    }
+  };
+
+  /**
+ * 🧙‍♂️ Loremaster Trivia - Magical UI Effects
+ * Add these functions to your script.js file to enhance the UI with magical interactions
+ */
+
+// Initialize all magical effects
+function initMagicalEffects() {
+  console.log("✨ Initializing magical UI effects");
+  
+  // Only initialize if we're not on a mobile device
+  if (window.innerWidth > 768) {
+    addButtonSparkles();
+    addHoverEffects();
+    addMagicCursor();
+  }
+  
+  // These effects work well on all devices
+  addEntranceAnimations();
+  improveTimerAnimation();
+}
+
+// Add magical sparkle effects to buttons
+function addButtonSparkles() {
+  const buttons = document.querySelectorAll('.choice-button, button');
+  
+  buttons.forEach(button => {
+    button.addEventListener('mousemove', (e) => {
+      // Only create sparkles occasionally for performance
+      if (Math.random() > 0.8) {
+        createSparkle(e, button);
+      }
+    });
+    
+    // Add extra sparkles on click
+    button.addEventListener('click', (e) => {
+      // Create multiple sparkles on click
+      for (let i = 0; i < 5; i++) {
+        setTimeout(() => {
+          createSparkle(e, button, true);
+        }, i * 50);
+      }
+    });
+  });
+}
+
+// Create a single sparkle element
+function createSparkle(e, parent, isClick = false) {
+  const sparkle = document.createElement('span');
+  sparkle.className = 'magical-sparkle';
+  
+  // Position at mouse coordinates relative to parent
+  const rect = parent.getBoundingClientRect();
+  const x = e.clientX - rect.left;
+  const y = e.clientY - rect.top;
+  
+  sparkle.style.left = x + 'px';
+  sparkle.style.top = y + 'px';
+  
+  // Randomize size slightly
+  const size = Math.random() * 4 + 2;
+  sparkle.style.width = size + 'px';
+  sparkle.style.height = size + 'px';
+  
+  // Add randomized movement
+  const angle = Math.random() * Math.PI * 2;
+  const distance = isClick ? Math.random() * 80 + 20 : Math.random() * 40 + 10;
+  sparkle.style.setProperty('--tx', Math.cos(angle) * distance + 'px');
+  sparkle.style.setProperty('--ty', Math.sin(angle) * distance + 'px');
+  
+  // Add randomized color for click sparkles
+  if (isClick) {
+    const hue = Math.random() * 60 + 40; // Gold-ish range
+    sparkle.style.background = `hsl(${hue}, 100%, 75%)`;
+    sparkle.style.boxShadow = `0 0 4px hsl(${hue}, 100%, 75%)`;
+  }
+  
+  // Add to parent and remove after animation completes
+  parent.appendChild(sparkle);
+  setTimeout(() => {
+    sparkle.remove();
+  }, 1500);
+}
+
+// Add subtle hover effects to UI elements
+function addHoverEffects() {
+  // Add hover glow to difficulty indicators
+  const difficultyIndicators = document.querySelectorAll('.difficulty-indicator');
+  difficultyIndicators.forEach(indicator => {
+    indicator.addEventListener('mouseenter', () => {
+      indicator.style.transform = 'scale(1.05)';
+      indicator.style.boxShadow = '0 5px 15px rgba(0, 0, 0, 0.3)';
+    });
+    
+    indicator.addEventListener('mouseleave', () => {
+      indicator.style.transform = 'scale(1)';
+      indicator.style.boxShadow = '0 3px 6px rgba(0, 0, 0, 0.2)';
+    });
+  });
+  
+  // Make the question box pulse subtly when hovered
+  const questionBox = document.getElementById('question-box');
+  if (questionBox) {
+    questionBox.addEventListener('mouseenter', () => {
+      questionBox.style.boxShadow = '0 0 30px rgba(106, 61, 232, 0.4)';
+      questionBox.style.borderColor = '#9b7aff';
+    });
+    
+    questionBox.addEventListener('mouseleave', () => {
+      questionBox.style.boxShadow = '0 0 20px rgba(106, 61, 232, 0.3)';
+      questionBox.style.borderColor = '';
+    });
+  }
+}
+
+// Add magical following cursor effect
+function addMagicCursor() {
+  // Create cursor elements
+  const cursorOuter = document.createElement('div');
+  cursorOuter.className = 'cursor-outer';
+  cursorOuter.style.cssText = `
+    position: fixed;
+    width: 30px;
+    height: 30px;
+    border: 2px solid rgba(155, 122, 255, 0.5);
+    border-radius: 50%;
+    pointer-events: none;
+    transform: translate(-50%, -50%);
+    z-index: 9999;
+    transition: width 0.2s, height 0.2s, border-color 0.2s;
+    mix-blend-mode: difference;
+  `;
+  
+  const cursorInner = document.createElement('div');
+  cursorInner.className = 'cursor-inner';
+  cursorInner.style.cssText = `
+    position: fixed;
+    width: 8px;
+    height: 8px;
+    background-color: rgba(255, 204, 0, 0.8);
+    border-radius: 50%;
+    pointer-events: none;
+    transform: translate(-50%, -50%);
+    z-index: 9999;
+    transition: width 0.1s, height 0.1s, background-color 0.1s;
+  `;
+  
+  document.body.appendChild(cursorOuter);
+  document.body.appendChild(cursorInner);
+  
+  // Update cursor position with smoothing
+  document.addEventListener('mousemove', (e) => {
+    // Update inner cursor immediately
+    cursorInner.style.left = e.clientX + 'px';
+    cursorInner.style.top = e.clientY + 'px';
+    
+    // Update outer cursor with a slight delay for trailing effect
+    setTimeout(() => {
+      cursorOuter.style.left = e.clientX + 'px';
+      cursorOuter.style.top = e.clientY + 'px';
+    }, 50);
+  });
+  
+  // Add interactive effects
+  document.addEventListener('mousedown', () => {
+    cursorOuter.style.width = '25px';
+    cursorOuter.style.height = '25px';
+    cursorOuter.style.borderColor = 'rgba(255, 204, 0, 0.8)';
+    
+    cursorInner.style.width = '6px';
+    cursorInner.style.height = '6px';
+    cursorInner.style.backgroundColor = 'rgba(255, 255, 255, 0.8)';
+  });
+  
+  document.addEventListener('mouseup', () => {
+    cursorOuter.style.width = '30px';
+    cursorOuter.style.height = '30px';
+    cursorOuter.style.borderColor = 'rgba(155, 122, 255, 0.5)';
+    
+    cursorInner.style.width = '8px';
+    cursorInner.style.height = '8px';
+    cursorInner.style.backgroundColor = 'rgba(255, 204, 0, 0.8)';
+  });
+  
+  // Enhance cursor over interactive elements
+  document.querySelectorAll('button, .choice-button, input').forEach(element => {
+    element.addEventListener('mouseenter', () => {
+      cursorOuter.style.width = '40px';
+      cursorOuter.style.height = '40px';
+      cursorOuter.style.borderColor = 'rgba(255, 204, 0, 0.8)';
+      cursorOuter.style.mixBlendMode = 'normal';
+    });
+    
+    element.addEventListener('mouseleave', () => {
+      cursorOuter.style.width = '30px';
+      cursorOuter.style.height = '30px';
+      cursorOuter.style.borderColor = 'rgba(155, 122, 255, 0.5)';
+      cursorOuter.style.mixBlendMode = 'difference';
+    });
+  });
+  
+  // Hide default cursor
+  document.body.style.cursor = 'none';
+  
+  // Also hide default cursor on all interactive elements
+  document.querySelectorAll('button, .choice-button, input, a').forEach(element => {
+    element.style.cursor = 'none';
+  });
+}
+
+// Add magical entrance animations to UI elements
+function addEntranceAnimations() {
+  // Animate question appearance
+  if (QuestionManager && QuestionManager.displayQuestion) {
+    // Store the original function
+    const originalDisplayQuestion = QuestionManager.displayQuestion;
+    
+    // Override with animated version
+    QuestionManager.displayQuestion = function(data) {
+      originalDisplayQuestion.call(this, data);
+      
+      // Add animations after original function renders elements
+      animateQuestionAppearance();
+    };
+  }
+  
+  // Add special animations when correct answer is revealed
+  if (QuestionManager && QuestionManager.revealCorrectAnswer) {
+    // Store the original function
+    const originalRevealCorrectAnswer = QuestionManager.revealCorrectAnswer;
+    
+    // Override with animated version
+    QuestionManager.revealCorrectAnswer = function(correctAnswer) {
+      originalRevealCorrectAnswer.call(this, correctAnswer);
+      
+      // Add special animations after correct answer is revealed
+      animateCorrectAnswerReveal(correctAnswer);
+    };
+  }
+}
+
+// Animate question appearance
+function animateQuestionAppearance() {
+  // Animate question text
+  const questionText = document.getElementById('question-text');
+  if (questionText) {
+    questionText.style.opacity = '0';
+    questionText.style.transform = 'translateY(-10px)';
+    
+    setTimeout(() => {
+      questionText.style.transition = 'opacity 0.5s ease-out, transform 0.5s ease-out';
+      questionText.style.opacity = '1';
+      questionText.style.transform = 'translateY(0)';
+    }, 100);
+  }
+  
+  // Animate choice buttons one by one
+  const choiceButtons = document.querySelectorAll('.choice-button');
+  choiceButtons.forEach((button, index) => {
+    button.style.opacity = '0';
+    button.style.transform = 'translateY(20px)';
+    
+    setTimeout(() => {
+      button.style.transition = 'opacity 0.4s ease-out, transform 0.4s ease-out';
+      button.style.opacity = '1';
+      button.style.transform = 'translateY(0)';
+    }, 200 + index * 100);
+  });
+}
+
+// Animate correct answer reveal with magical effects
+function animateCorrectAnswerReveal(correctAnswer) {
+  // Find the correct button
+  const buttons = document.querySelectorAll('.choice-button');
+  buttons.forEach(btn => {
+    if (btn.textContent === correctAnswer && btn.classList.contains('correct')) {
+      // Add starburst effect around correct answer
+      createStarburst(btn);
+    }
+  });
+}
+
+// Create starburst effect for correct answer
+function createStarburst(element) {
+  const rect = element.getBoundingClientRect();
+  const centerX = rect.left + rect.width / 2;
+  const centerY = rect.top + rect.height / 2;
+  
+  // Create starburst container
+  const starburst = document.createElement('div');
+  starburst.style.cssText = `
+    position: fixed;
+    top: ${centerY}px;
+    left: ${centerX}px;
+    transform: translate(-50%, -50%);
+    width: 0;
+    height: 0;
+    z-index: 9998;
+    pointer-events: none;
+  `;
+  
+  document.body.appendChild(starburst);
+  
+  // Create rays
+  const rayCount = 12;
+  for (let i = 0; i < rayCount; i++) {
+    const ray = document.createElement('div');
+    const angle = (i / rayCount) * Math.PI * 2;
+    const length = 30 + Math.random() * 20;
+    
+    ray.style.cssText = `
+      position: absolute;
+      top: 0;
+      left: 0;
+      background: linear-gradient(90deg, #ffcc00, transparent);
+      height: 2px;
+      width: ${length}px;
+      transform: rotate(${angle}rad);
+      transform-origin: left center;
+      opacity: 0;
+      animation: rayGrow 0.5s ease-out forwards;
+    `;
+    
+    starburst.appendChild(ray);
+  }
+  
+  // Add CSS animation
+  const style = document.createElement('style');
+  style.textContent = `
+    @keyframes rayGrow {
+      0% { opacity: 0; width: 0; }
+      50% { opacity: 1; }
+      100% { opacity: 0; width: 80px; }
+    }
+  `;
+  
+  document.head.appendChild(style);
+  
+  // Remove starburst after animation
+  setTimeout(() => {
+    starburst.remove();
+    style.remove();
+  }, 1000);
+}
+
+// Improve timer animation with pulsating effect
+function improveTimerAnimation() {
+  const timerBar = document.getElementById('timer-bar');
+  if (!timerBar) return;
+  
+  // Add pulsating glow when time is running low
+  const originalWidth = getComputedStyle(timerBar).width;
+  const observer = new MutationObserver((mutations) => {
+    mutations.forEach((mutation) => {
+      if (mutation.attributeName === 'style') {
+        const width = parseFloat(timerBar.style.width);
+        
+        // When timer is below 30%, add urgency effects
+        if (width <= 30 && width > 0) {
+          timerBar.style.boxShadow = '0 0 15px rgba(255, 0, 0, 0.7)';
+          timerBar.style.background = 'linear-gradient(90deg, #ff4757, #ff6b6b)';
+          
+          // Add pulsating animation
+          if (!timerBar.classList.contains('pulsating')) {
+            timerBar.classList.add('pulsating');
+            
+            // Add keyframes for pulsating effect if not already added
+            if (!document.getElementById('timer-pulse-keyframes')) {
+              const keyframes = document.createElement('style');
+              keyframes.id = 'timer-pulse-keyframes';
+              keyframes.textContent = `
+                @keyframes timerPulse {
+                  0% { opacity: 1; }
+                  50% { opacity: 0.7; }
+                  100% { opacity: 1; }
+                }
+                
+                .pulsating {
+                  animation: timerPulse 0.5s infinite !important;
+                }
+              `;
+              document.head.appendChild(keyframes);
+            }
+          }
+        } else {
+          // Reset to normal style
+          timerBar.style.boxShadow = '';
+          timerBar.style.background = '';
+          timerBar.classList.remove('pulsating');
+        }
+      }
+    });
+  });
+  
+  // Start observing the timer
+  observer.observe(timerBar, { attributes: true });
+}
+
+// Call initialization when document is ready
+document.addEventListener('DOMContentLoaded', () => {
+  // Initialize magical effects only after UI is ready
+  setTimeout(initMagicalEffects, 500);
+});
+  
+  // ======================================================
+  // 5. USER MANAGEMENT
+  // ======================================================
+  
+  /**
+   * User data and score management
+   */
+  const UserManager = {
+    /**
+     * Send username to server for tracking
+     */
+    sendUsername() {
+      if (!TriviaState.userId || !TriviaState.username) {
+        console.warn("⚠️ Missing userId or username");
+        return;
+      }
+            
+      // Store in localStorage as well for persistence
+      try {
+        localStorage.setItem('twitchUsername', TriviaState.username);
+        localStorage.setItem('twitchUserId', TriviaState.userId);
+      } catch (e) {
+        // Ignore localStorage errors
+      }
+      
+      fetch(`${TriviaState.getApiBaseUrl()}/api/set-username`, {
+        method: "POST",
+        headers: { "Content-Type": "application/json" },
+        body: JSON.stringify({
+          userId: TriviaState.userId,
+          username: TriviaState.username
+        })
+      })
+      .then(response => response.json())
+      .catch(error => console.error("❌ Error sending username:", error));
+    },
+
+    /**
+     * Fetch user's score from server
+     */
+    fetchUserScore() {
+      if (!TriviaState.userId) {
+        console.warn("⚠️ Cannot fetch score: User ID is missing");
+        return;
+      }
+            
+      fetch(`${TriviaState.getApiBaseUrl()}/score/${TriviaState.userId}`)
+        .then(response => {
+          if (!response.ok) {
+            throw new Error(`Server returned ${response.status}`);
+          }
+          return response.json();
+        })
+        .then(data => {
+          this.displayScores(data.totalScore || 0, data.sessionScore || 0);
+        })
+        .catch(error => {
+          console.error("❌ Error fetching user score:", error);
+          this.displayScores(0, 0);
+        });
+    },
+    
+    /**
+     * Display user scores in UI
+     * @param {number} totalScore - User's total score
+     * @param {number} sessionScore - User's session score
+     */
+    displayScores(totalScore, sessionScore) {
+      if (!UI.userScore) {
+        console.error("❌ Score container not found");
+        return;
+      }
+      
+      // Format scores for display
+      const formattedTotal = Number(totalScore).toLocaleString();
+      const formattedSession = Number(sessionScore).toLocaleString();
+      
+      // Update DOM
+      UI.userScore.innerHTML = `
+        <div class="total-score">Total Score: ${formattedTotal}</div>
+        <div class="session-score">Session Score: ${formattedSession}</div>
+      `;
+    },
+    
+    /**
+     * Submit answer to server
+     * @param {HTMLElement} button - Button element that was clicked
+     * @param {string} selectedChoice - User's selected answer
+     * @param {string} correctAnswer - Correct answer
+     */
+    submitAnswer(button, selectedChoice, correctAnswer) {
+      if (!TriviaState.userId) {
+        console.warn("⚠️ User ID missing. Cannot track score.");
+        return;
+      }
+      
+      // Calculate answer time
+      const answerTime = Date.now() - TriviaState.questionStartTime;
+      
+      // Prepare answer data
+      const answerData = {
+        userId: TriviaState.userId,
+        username: TriviaState.username || null,
+        selectedAnswer: selectedChoice,
+        correctAnswer: correctAnswer,
+        answerTime: answerTime,
+        difficulty: TriviaState.currentQuestionDifficulty,
+        duration: TriviaState.currentQuestionDuration
+      };
+            
+      // Send answer to server
+      fetch(`${TriviaState.getApiBaseUrl()}/submit-answer`, {
+        method: "POST",
+        headers: { "Content-Type": "application/json" },
+        body: JSON.stringify(answerData)
+      })
+      .then(response => {
+        if (!response.ok) {
+          throw new Error(`Server returned ${response.status}`);
+        }
+        return response.json();
+      })
+      .then(data => {
+        
+        // Update scores
+        this.displayScores(data.totalScore || 0, data.sessionScore || 0);
+        
+        // Store answer data for display when timer ends
+        if (data.pointsEarned > 0) {
+          TriviaState.lastAnswerData = {
+            button: button,
+            pointsEarned: data.pointsEarned,
+            timePercentage: data.timePercentage
+          };
+        }
+      })
+      .catch(error => {
+        console.error("❌ Error submitting answer:", error);
+      });
+    }
+  };
+  
+  // ======================================================
+  // 6. QUESTION MANAGEMENT
+  // ======================================================
+  
+  /**
+   * Question display and answer handling
+   */
+  const QuestionManager = {
+    /**
+     * Display trivia question in UI
+     * @param {Object} data - Question data
+     */
+    displayQuestion(data) {
+      if (!data.question || !data.choices || !data.correctAnswer) {
+        console.error("❌ Missing required question data:", data);
+        TriviaState.questionRequested = false;
+        return;
+      }
+      
+      // Calculate duration with fallback
+      const duration = data.duration || TriviaState.settings.answerTime || 30000;
+      
+      // Update global state
+      TriviaState.questionStartTime = Date.now();
+      TriviaState.currentQuestionDifficulty = data.difficulty || 'Medium';
+      TriviaState.currentQuestionDuration = duration;
+      TriviaState.triviaActive = true;
+      TriviaState.questionRequested = false;
+      
+      // Update question text
+      UI.questionText.textContent = data.question;
+      UI.choicesContainer.innerHTML = "";
+      
+      // Reset timer bar
+      UI.timerBar.style.transition = "none";
+      UI.timerBar.style.width = "100%";
+      
+      // Remove existing difficulty indicators
+      document.querySelectorAll('.difficulty-indicator').forEach(el => el.remove());
+      
+      // Add difficulty indicator if available
+      if (data.difficulty) {
+        const difficultyIndicator = document.createElement("div");
+        difficultyIndicator.className = "difficulty-indicator " + data.difficulty.toLowerCase();
+        difficultyIndicator.textContent = data.difficulty;
+        UI.questionText.parentNode.insertBefore(difficultyIndicator, UI.questionText);
+      }
+      
+      // Create buttons for each choice
+      data.choices.forEach(choice => {
+        const button = document.createElement("button");
+        button.classList.add("choice-button");
+        button.textContent = choice;
+        button.onclick = () => this.handleAnswerSelection(button, choice, data.correctAnswer);
+        UI.choicesContainer.appendChild(button);
+      });
+      
+      // Start timer animation after a short delay
+      setTimeout(() => {
+        UI.timerBar.style.transition = `width ${duration / 1000}s linear`;
+        UI.timerBar.style.width = "0%";
+      }, 100);
+      
+      // Show question UI
+      UI.setUIState("question");
+      
+      // Start timer for question
+      TimerManager.startQuestionTimer(duration, data.correctAnswer);
+    },
+    
+    /**
+     * Handle user answer selection
+     * @param {HTMLElement} button - Button that was clicked
+     * @param {string} selectedChoice - Selected answer text
+     * @param {string} correctAnswer - Correct answer text
+     */
+    handleAnswerSelection(button, selectedChoice, correctAnswer) {
+      // Disable all buttons to prevent multiple selections
+      document.querySelectorAll(".choice-button").forEach(btn => btn.disabled = true);
+      
+      // Mark selected button
+      button.classList.add("selected");
+      button.dataset.selected = "true";
+      
+      // Submit answer to server
+      UserManager.submitAnswer(button, selectedChoice, correctAnswer);
+    },
+    
+    /**
+     * Reveal correct answer
+     * @param {string} correctAnswer - Correct answer text
+     */
+    revealCorrectAnswer(correctAnswer) {
+      const buttons = document.querySelectorAll(".choice-button");
+      
+      // Mark each button as correct or wrong
+      buttons.forEach(btn => {
+        if (btn.textContent === correctAnswer) {
+          btn.classList.add("correct");
+        } else if (btn.dataset.selected === "true") {
+          btn.classList.remove("selected");
+          btn.classList.add("wrong");
+        } else {
+          btn.classList.add("wrong");
+        }
+        btn.disabled = true;
+      });
+      
+      // Show points info if we have it
+      if (TriviaState.lastAnswerData && TriviaState.lastAnswerData.pointsEarned > 0) {
+        const pointsInfo = document.createElement("div");
+        pointsInfo.className = "points-info";
+        pointsInfo.innerHTML = `
+          <span class="points">+${TriviaState.lastAnswerData.pointsEarned} points!</span>
+          <span class="time-bonus">${TriviaState.lastAnswerData.timePercentage}% time bonus</span>
+        `;
+        TriviaState.lastAnswerData.button.parentNode.appendChild(pointsInfo);
+        
+        // Clear the data
+        TriviaState.lastAnswerData = null;
+      }
+    }
+  };
+  
+// ======================================================
+// 7. TIMER MANAGEMENT
+// ======================================================
+
+/**
+ * Countdown and timer management
+ */
+const TimerManager = {
+  /**
+   * Update countdown display
+   * @param {number} timeRemaining - Time remaining in milliseconds
+   */
+  updateCountdown(timeRemaining) {
+    if (!UI.countdownTimer || isNaN(timeRemaining) || timeRemaining <= 0) {
+      if (UI.countdownTimer) {
+        UI.countdownTimer.textContent = "0:00";
+      }
+      return;
+    }
+  
+    
+    UI.countdownTimer.style.display = "inline";
+    UI.countdownTimer.textContent = `${minutes}:${seconds < 10 ? "0" : ""}${seconds}`;
+  },
+  
+  /**
+   * Start timer for current question
+   * @param {number} duration - Duration in milliseconds
+   * @param {string} correctAnswer - Correct answer text
+   */
+  startQuestionTimer(duration, correctAnswer) {
+    // Store current question timestamp to verify timer validity later
+    const currentQuestionTime = TriviaState.questionStartTime;
+    
+    setTimeout(() => {
+      // Check if we're still showing the same question
+      if (TriviaState.questionStartTime !== currentQuestionTime) {
+        console.log("⚠️ Question changed, not revealing answers");
+        return;
+      }
+      
+      console.log("⌛ Time's up! Revealing correct answer");
+      
+      // Reveal answer
+      QuestionManager.revealCorrectAnswer(correctAnswer);
+      
+  /**
+   * Transition to countdown screen
+   * @param {number} intervalTime - Interval time in milliseconds
+   */
+
+    
+    // Update UI
+    UI.setUIState("countdown");
+    this.updateCountdown(intervalTime);
+  },
+  
+  /**
+   * Check and update countdown display
+   * NOTE: This function has been modified to remove client-side question polling.
+   * Questions are now received exclusively through Twitch PubSub broadcasts.
+   */
+  checkForNextQuestion() {
+    // Skip if trivia isn't active or if countdown time isn't set
+    if (!TriviaState.triviaActive || !TriviaState.nextQuestionTime) {
+      return;
+    }
+    
+    const timeRemaining = TriviaState.nextQuestionTime - Date.now();
+    
+    // Update local countdown display
+    this.updateCountdown(timeRemaining);
+    
+    // When time is up, just log that we're waiting for server broadcast
+    if (timeRemaining <= 0 && !TriviaState.questionRequested) {
+      console.log("⏳ Countdown reached 0! Waiting for server to broadcast next question...");
+      // Set this flag to prevent multiple log messages
+      TriviaState.questionRequested = true;
+      
+      // Reset the flag after some time in case the broadcast is delayed
+      setTimeout(() => {
+        TriviaState.questionRequested = false;
+      }, 5000);
+    }
+  }
+};
+  }
+  
+  // Update countdown flag to prevent duplicate updates
+  TriviaState.countdownUpdatedByPubSub = true;
+  
+  // Update nextQuestionTime based on the timeRemaining from server
+  TriviaState.nextQuestionTime = Date.now() + data.timeRemaining;
+  
+  // Update the UI with the new time
+  UI.setUIState("countdown");
+  TimerManager.updateCountdown(data.timeRemaining);
+  
+  // Reset flag after a short delay to allow local updates again
+  setTimeout(() => {
+    TriviaState.countdownUpdatedByPubSub = false;
+  }, 2000);
+}
+
+/**
+ * Handle trivia end message
+ */
+function handleTriviaEnd() {
+  console.log("⛔ Trivia has ended");
+  TriviaState.triviaActive = false;
+  TriviaState.nextQuestionTime = null;
+  UI.setUIState("ended");
+}
+  
+  // ======================================================
+  // 8. INITIALIZATION & EVENT LISTENERS
+  // ======================================================
+  
+  // Set up timer check interval
+  setInterval(() => {
+    TimerManager.checkForNextQuestion();
+  }, 1000);
+  
+  // Initialize UI
+  document.addEventListener("DOMContentLoaded", () => {
+    initializeTwitchExtension();
   });